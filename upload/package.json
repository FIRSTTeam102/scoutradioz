--- conflicted
+++ resolved
@@ -1,5 +1,4 @@
 {
-<<<<<<< HEAD
 	"name": "scoutradioz-image-upload",
 	"version": "2.1.1",
 	"description": "The HTTP Lambda function that handles photo uploads.",
@@ -41,48 +40,4 @@
 		"pug": "^3.0.2",
 		"run-parallel": "^1.2.0"
 	}
-	}	
-=======
-  "name": "scoutradioz-image-upload",
-  "version": "2.1.1",
-  "description": "The HTTP Lambda function that handles photo uploads.",
-  "main": "lambda.js",
-  "config": {
-    "s3BucketName": "scoutradioz-cloudformation",
-    "region": "us-east-1",
-    "cloudFormationStackName": "ScoutradiozUploadStack",
-    "functionName": "UploadFunction",
-    "accountId": "243452333432",
-    "functionFullName": "ScoutradiozUploadStack-UploadFunction-10WXXKC5SRHNE",
-    "folder": "upload"
-  },
-  "scripts": {
-    "upload-test": "node ../scripts/uploadversion.js --alias test --folder %npm_package_config_folder% --function-name %npm_package_config_functionFullName%",
-    "upload-qa": "node ../scripts/uploadversion.js --alias qa --folder %npm_package_config_folder% --function-name %npm_package_config_functionFullName%",
-    "promote-test-qa": "node ../scripts/promoteversion.js --promote-from test --promote-to qa --function-name %npm_package_config_functionFullName%",
-    "promote-qa-prod": "node ../scripts/promoteversion.js --promote-from qa --promote-to prod --function-name %npm_package_config_functionFullName%",
-    "rollback-prod": "node ../scripts/rollbackversion.js --function-name %npm_package_config_functionFullName%"
-  },
-  "license": "Apache-2.0",
-  "dependencies": {
-    "@firstteam102/scoutradioz-utilities": "^1.0.12",
-    "aws-sdk": "^2.636.0",
-    "aws-serverless-express": "^3.3.6",
-    "body-parser": "^1.19.0",
-    "colors": "^1.4.0",
-    "concat-stream": "^2.0.0",
-    "dotenv": "^6.2.0",
-    "express": "^4.17.1",
-    "express-async-handler": "^1.1.4",
-    "express-session": "^1.17.0",
-    "express-useragent": "^1.0.13",
-    "file-type": "^12.4.2",
-    "jimp": "^0.8.5",
-    "lodash": "^4.17.21",
-    "log4js": "^5.3.0",
-    "multer": "^1.4.2",
-    "pug": "^3.0.1",
-    "run-parallel": "^1.1.9"
-  }
-}
->>>>>>> 419ef62b
+}