--- conflicted
+++ resolved
@@ -383,11 +383,7 @@
  * @collection roles
  * @interface Role
  */
-<<<<<<< HEAD
-export declare interface Role extends MongoDocument {
-=======
 export declare interface Role extends DbDocument {
->>>>>>> f77cacd3
 	role_key: RoleKey;
 	label: string;
 	access_level: integer;
@@ -397,11 +393,7 @@
  * From the scoutingpairs collection. Used in pit scouting.
  * @interface ScoutingPair
  */
-<<<<<<< HEAD
-export declare interface ScoutingPair extends MongoDocument {
-=======
 export declare interface ScoutingPair extends DbDocument {
->>>>>>> f77cacd3
 	member1: string;
 	member2: string;
 	member3?: string;
@@ -413,11 +405,7 @@
  * @collection sessions
  * @interface Session
  */
-<<<<<<< HEAD
-export declare interface Session extends MongoDocument {
-=======
 export declare interface Session extends DbDocument {
->>>>>>> f77cacd3
 	expires: Date;
 	lastModified: Date;
 	session: string;
@@ -428,11 +416,7 @@
  * @collection teamavatars
  * @interface TeamAvatar
  */
-<<<<<<< HEAD
-export declare interface TeamAvatar extends MongoDocument {
-=======
 export declare interface TeamAvatar extends DbDocument {
->>>>>>> f77cacd3
 	team_number: integer;
 	event_year: integer;
 	/**
@@ -492,11 +476,7 @@
  * @collection users
  * @interface User
  */
-<<<<<<< HEAD
-export declare interface User extends MongoDocument {
-=======
 export declare interface User extends DbDocument {
->>>>>>> f77cacd3
 	org_key: OrgKey;
 	name: string;
 	role_key: RoleKey;
