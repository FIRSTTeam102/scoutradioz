{
	"name": "@firstteam102/scoutradioz-types",
<<<<<<< HEAD
	"version": "1.0.10",
=======
	"version": "1.0.16",
>>>>>>> f77cacd3
	"description": "Type declarations for objects in the Scoutradioz database.",
	"types": "types.d.ts",
	"scripts": {
		"test": "echo \"Error: no test specified\" && exit 1"
	},
	"repository": {
		"type": "git",
		"url": "git+https://github.com/firstteam102/scoringapp-serverless.git"
	},
	"author": "firstteam102",
	"license": "AGPL-3.0",
	"bugs": {
		"url": "https://github.com/firstteam102/scoringapp-serverless/issues"
	},
	"homepage": "https://github.com/firstteam102/scoringapp-serverless#readme",
	"peerDependencies": {
		"mongodb": ">=4.1.0"
	}
}<|MERGE_RESOLUTION|>--- conflicted
+++ resolved
@@ -1,10 +1,6 @@
 {
 	"name": "@firstteam102/scoutradioz-types",
-<<<<<<< HEAD
-	"version": "1.0.10",
-=======
 	"version": "1.0.16",
->>>>>>> f77cacd3
 	"description": "Type declarations for objects in the Scoutradioz database.",
 	"types": "types.d.ts",
 	"scripts": {
