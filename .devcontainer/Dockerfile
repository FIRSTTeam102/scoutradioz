--- conflicted
+++ resolved
@@ -6,29 +6,19 @@
 # Install MongoDB command line tools if on buster and x86_64 (arm64 not supported)
 ARG MONGO_TOOLS_VERSION=5.0
 RUN . /etc/os-release \
-<<<<<<< HEAD
     && if [ "${VERSION_CODENAME}" = "bullseye" ] && [ "$(dpkg --print-architecture)" = "amd64" ]; then \
         curl -sSL "https://www.mongodb.org/static/pgp/server-${MONGO_TOOLS_VERSION}.asc" | gpg --dearmor > /usr/share/keyrings/mongodb-archive-keyring.gpg \
         && echo "deb [arch=$(dpkg --print-architecture) signed-by=/usr/share/keyrings/mongodb-archive-keyring.gpg] http://repo.mongodb.org/apt/debian $(lsb_release -cs)/mongodb-org/${MONGO_TOOLS_VERSION} main" | tee /etc/apt/sources.list.d/mongodb-org-${MONGO_TOOLS_VERSION}.list \
         && apt-get update && export DEBIAN_FRONTEND=noninteractive \
         && apt-get install -y mongodb-database-tools mongodb-mongosh \
         && apt-get clean -y && rm -rf /var/lib/apt/lists/*; \
-	elif [ "${VERSION_CODENAME}" = "buster" ] && [ "$(dpkg --print-architecture)" = "amd64" ]; then \
+	  elif [ "${VERSION_CODENAME}" = "buster" ] && [ "$(dpkg --print-architecture)" = "amd64" ]; then \
         curl -sSL "https://www.mongodb.org/static/pgp/server-${MONGO_TOOLS_VERSION}.asc" | gpg --dearmor > /usr/share/keyrings/mongodb-archive-keyring.gpg \
         && echo "deb [arch=$(dpkg --print-architecture) signed-by=/usr/share/keyrings/mongodb-archive-keyring.gpg] http://repo.mongodb.org/apt/debian $(lsb_release -cs)/mongodb-org/${MONGO_TOOLS_VERSION} main" | tee /etc/apt/sources.list.d/mongodb-org-${MONGO_TOOLS_VERSION}.list \
         && apt-get update && export DEBIAN_FRONTEND=noninteractive \
         && apt-get install -y mongodb-database-tools mongodb-mongosh \
         && apt-get clean -y && rm -rf /var/lib/apt/lists/*; \
     fi
-=======
-	&& if [ "${VERSION_CODENAME}" = "buster" ] && [ "$(dpkg --print-architecture)" = "amd64" ]; then \
-		curl -sSL "https://www.mongodb.org/static/pgp/server-${MONGO_TOOLS_VERSION}.asc" | gpg --dearmor > /usr/share/keyrings/mongodb-archive-keyring.gpg \
-		&& echo "deb [arch=$(dpkg --print-architecture) signed-by=/usr/share/keyrings/mongodb-archive-keyring.gpg] http://repo.mongodb.org/apt/debian $(lsb_release -cs)/mongodb-org/${MONGO_TOOLS_VERSION} main" | tee /etc/apt/sources.list.d/mongodb-org-${MONGO_TOOLS_VERSION}.list \
-		&& apt-get update && export DEBIAN_FRONTEND=noninteractive \
-		&& apt-get install -y mongodb-database-tools mongodb-mongosh \
-		&& apt-get clean -y && rm -rf /var/lib/apt/lists/*; \
-	fi
->>>>>>> d1108f46
 
 # [Optional] Uncomment this section to install additional OS packages.
 # RUN apt-get update && export DEBIAN_FRONTEND=noninteractive \
