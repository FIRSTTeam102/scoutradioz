extends ../../layout
block content
	style.
		.editor-row{
			z-index: 3;
			position: relative;
		}
		.editor-row .editor-contents{
			z-index: 1;
			position: relative;
		}
		.editor-hr{
			margin: 8px 4px;
			margin-left: 8.33%;
			border-color: #ffffffb0;
			visibility: hidden;
		}
		.editor-row:hover .editor-hr{
			visibility: visible;
		}
		.editor-hr::before{
			content: " ";
			height: 2px;
			margin-top: -8px;
			margin-left: -6px;
			display: block;
			border-style: solid;
			border-width: 6px;
			border-color: transparent transparent transparent #ffffffb0;
		}
	div(class="w3-container")
		form(name="pitlayout" method="post")
			each item, i in pitlayout
				//p=JSON.stringify(item)
				div(id=`row_${i}` class="w3-row editor-row" row=i)
					div(class="editor-contents")
						hr(class="editor-hr")
						//row remove
						div(id=`removerow_${i}` class="w3-col m1 w3-padding-small w3-right-align editor-button")
							div(class="w3-btn theme-gray theme-input" style="width: 38px; height: 38px;") 
								span(style="") -
						//sort draggy
<<<<<<< HEAD
						div(id=`sort_${i}` class="w3-col m1 w3-padding-small editor-sort")
							div(class="w3-btn theme-gray theme-input" style="width: 38px; height: 38px; cursor: grab;") 
=======
						div(id=`sort_${i}` class="w3-col m1 w3-padding-small w3-right-align editor-sort")
							div(class="w3-btn theme-dim theme-input" style="width: 38px; height: 38px; cursor: grab;") 
>>>>>>> 46db91a4
								span(style="") ≡
						//type
						div(id=`type_${i}` class="w3-col m2 w3-padding-small editor-type")
							- //   onchange=`handleTypeChange(${i})`
							select(name=`type_${i}` class="theme-input w3-btn w3-block" row=i)
								if item.type == "h2"
									option(value="h2" selected) Header
								else
									option(value="h2") Header
								if item.type == "spacer"
									option(value="spacer" selected) Spacer
								else
									option(value="spacer") Spacer
								if item.type == "textblock"
									option(value="textblock" selected) Text Block
								else
									option(value="textblock") Text Block
								if item.type == "checkbox"
									option(value="checkbox" selected) Checkbox
								else
									option(value="checkbox") Checkbox
								if item.type == "multiselect"
									option(value="multiselect" selected) Multi-select
								else
									option(value="multiselect") Multi-select
						//label
						div(id=`label_${i}` class="w3-col m4 w3-padding-small editor-label" style=`${item.type == 'spacer' ? 'visibility: hidden;' : ''}`)
							input(type="text" name=`label_${i}` class="theme-input w3-block" placeholder="Label" value=item.label)
						//multiselect options
						div(id=`options_${i}` class="w3-col m3 w3-padding-small editor-multiselect" style=`${item.type == 'multiselect' ? '' : 'visibility: hidden;'}`)
							if item.options
								each option, j in item.options
									div(class="w3-col" style="padding-bottom: 8px;" id=`optionsid_${i}_${j}`)
										input(type="text" name=`options_${i}_${j}` class="theme-input w3-block" placeholder="Option" value=option)
									div(id=`removebutton_${i}_${j}` class="w3-col m1 w3-padding-small w3-right-align editor-button")
										div(class="w3-btn theme-gray theme-input" style="width: 38px; height: 38px;" row=i item=j) 
											span(style="") -
									//
										div(id=`removebutton_${i}_${j}` class="w3-padding-small editor-button" style=`${item.type == 'multiselect' ? '' : 'visibility: hidden;'}`)
											div(class="w3-btn theme-input" style="border-radius: 50%; height: 38px; width: 38px;" row=i item=j)
												span(style="font-size: 1.4em; position: relative; top: -2px;") -
							div(id=`sampleOption_${i}` class="w3-col" style="padding-bottom: 8px; display: none;")
								input(type="text" name=`option_${i}_${j}` class="theme-input w3-block" placeholder="Option" value=option)
							div(id=`sampleRemoveButton_${i}` class="w3-col m1 w3-padding-small w3-right-align editor-button" style=`display: none; ${item.type == 'multiselect' ? '' : 'visibility: hidden;'}`)
								div(id=`sampleRemoveDiv_${i}` class="w3-btn theme-gray theme-input" style="width: 38px; height: 38px;" row=i item=j)
									span(style="") -
						//+ button for multiselect
						div(id=`button_${i}` class="w3-col m1 w3-padding-small editor-button" style=`${item.type == 'multiselect' ? '' : 'visibility: hidden;'}`)
							div(class="w3-btn theme-input" style="border-radius: 50%; height: 38px; width: 38px;" row=i)
								span(style="font-size: 1.4em; position: relative; top: -2px;") +
					
	script.
		//set url to add year in request if it doesn't already have it
		window.history.replaceState({}, document.title, window.location.href.split("?")[0] + "?year=#{year}");
		
		$(".editor-type select").change(handleTypeChange);
		//$(".editor-type select").change();
		$(".editor-button div").click(handleAddOptionClick);
		$(".editor-sort div").on("mousedown", handleSortStart);
		$(document).on("mousemove", handleMouseMove);
		$(".editor-row").on("mouseenter", handleHover)
		
		var dragOffsetX = -32, dragOffsetY = -24;
		var currentlyDragging = false, isTicking = false;
		var dragElement;
		var currentHoverIdx = 0;
		
		function handleHover(evt){
			var thisFuncName = "handleHover(): ";
			
			var row = $(this);
			var idx = parseInt(row.attr("row"));
			
			if (!isNaN(idx)) {
				currentHoverIdx = idx;
			}
			console.log(thisFuncName + "currentHoverIdx=" + currentHoverIdx);
		}
		
		function handleSortStart(evt){
			var thisFuncName = "handleSortStart(): ";
			
			var sortBtn = $(this);
			//var row = parseInt( sortBtn.parent().parent().parent().attr("row") );
			
			//$(document.body).css("cursor", "grabbing")
			
			var rowElement = sortBtn.parent().parent().parent();
			var newRowElement = rowElement.clone().css("position", "absolute").css("width", "100%").css("z-index", "2")
				.css("top", evt.pageY + dragOffsetY).css("left", evt.pageX + dragOffsetX)
				.appendTo(document.body);
			
			$(newRowElement).children().css("z-index", "4");
			console.log(thisFuncName + "$(newRowElement)=" + $(newRowElement));
			console.log(thisFuncName + "$(newRowElement).children()[0]=" + $(newRowElement).children()[0]);
			
			rowElement.css("opacity", 0.5);
			newRowElement.find("hr").remove();
			$(document.body).css("cursor", "grabbing");
			$(".editor-sort div").css("cursor", "grabbing");
			
			dragElement = newRowElement;
			
			currentlyDragging = true;
			
			$(document).on("mouseup", handleSortEnd);
			
			//console.log(row);
		}
		
		function handleSortEnd(){
			var thisFuncName = "handleSortEnd(): ";
			if (currentlyDragging) {
				var row = parseInt(dragElement.attr("row"))
				
				currentlyDragging = false;
				dragElement.remove();
				$(`div[row=${row}]`).css("opacity", 1);
				$(document.body).css("cursor", "")
				$(".editor-sort div").css("cursor", "grab");
				
				var rowToInsert = $(`div[row=${currentHoverIdx}]`);
				
				console.log(thisFuncName + `Going to move row ${row} into row ${currentHoverIdx}`);

				var movingDiv = document.getElementById(`row_${row}`);
				var insertBeforeDiv = document.getElementById(`row_${currentHoverIdx}`);
				insertBeforeDiv.parentNode.insertBefore(movingDiv, insertBeforeDiv); // div.nextSibling;
			}
		}
		
		function handleMouseMove(evt){
			var thisFuncName = "handleMouseMove(): ";
			
			if(currentlyDragging){
				
				dragElement.css("top", evt.pageY + dragOffsetY).css("left", evt.pageX + dragOffsetX)
				
			}
		}
		
		function handleTypeChange(e){
			var thisFuncName = "handleTypeChange(): ";
			//console.log(thisFuncName + "e=" + JSON.stringify(e));
			
			var select = $(this);
			var row = select.attr("row");
			var type = select.val();
			console.log(thisFuncName + "type=" + type);
			//console.log(thisFuncName + "select.parent()=" + JSON.stringify(select.parent().parent()));
			//var row = parseInt( select.parent().parent().attr("row") );
			
			console.log(thisFuncName + "row=" + row);
			console.log(thisFuncName + "$(options_...)=" + $(`options_${row}`));
			console.log(thisFuncName + "options_...=" + `options_${row}`);
			//console.log(thisFuncName + "select.parent()=" + select.parent());
			
			if( type == "multiselect" ){
				
				$(`#options_${row}`).css("visibility", "visible");
				$(`#button_${row}`).css("visibility", "visible");
			}
			else{
				$(`#options_${row}`).css("visibility", "hidden");
				$(`#button_${row}`).css("visibility", "hidden");
			}
			
			if( type == "spacer" ){
				
				$(`#label_${row}`).css("visibility", "hidden");
			}
			else{
				$(`#label_${row}`).css("visibility", "visible");
			}
			
			console.log(thisFuncName + "$(this).val()=" + $(this).val());
		}
		
		function handleAddOptionClick(){
			var thisFuncName = "handleAddOptionClick(): ";
			
			var button = $(this);
			// console.log(thisFuncName + "this=" + JSON.stringify(this));
			// var html = button.html();
			// console.log(thisFuncName + "html=" + html);
			var row = button.attr("row");
			console.log(thisFuncName + "row=" + row);
			var item = button.attr("item");
			console.log(thisFuncName + "item=" + item);
			if (!item) {
				// var id = button.attr("id");
				// console.log(thisFuncName + "id=" + id);
				//var row = parseInt( button.parent().parent().attr("row") );
				var numExistingOptions = $(`#options_${row}`).children().length - 1;
				
				console.log(numExistingOptions)
				
				var sampleOption = $(`#sampleOption_${row}`);
				var newOption = sampleOption.clone().appendTo( $(`#options_${row}`) ).show();
				$(newOption.children()[0]).attr("name", `option_${row}_${numExistingOptions}`);

				var sampleRemoveButton = $(`#sampleRemoveButton_${row}`);
				var newRemoveButton = sampleRemoveButton.clone().appendTo( $(`#options_${row}`) ).show();
				$(newRemoveButton.children()[0]).attr("row", 1000);
				newRemoveButton.click(handleAddOptionClick);
				$(newRemoveButton.children()[0]).attr("name", `removebutton_${row}_${numExistingOptions}`);

				console.log(thisFuncName + "button=" + button);
			} else {
				var removeOption = document.getElementById(`optionsid_${row}_${item}`);
				removeOption.parentNode.removeChild(removeOption);
				var removeButton = document.getElementById(`removebutton_${row}_${item}`);
				removeButton.parentNode.removeChild(removeButton);
			}
		}<|MERGE_RESOLUTION|>--- conflicted
+++ resolved
@@ -40,13 +40,8 @@
 							div(class="w3-btn theme-gray theme-input" style="width: 38px; height: 38px;") 
 								span(style="") -
 						//sort draggy
-<<<<<<< HEAD
-						div(id=`sort_${i}` class="w3-col m1 w3-padding-small editor-sort")
-							div(class="w3-btn theme-gray theme-input" style="width: 38px; height: 38px; cursor: grab;") 
-=======
 						div(id=`sort_${i}` class="w3-col m1 w3-padding-small w3-right-align editor-sort")
 							div(class="w3-btn theme-dim theme-input" style="width: 38px; height: 38px; cursor: grab;") 
->>>>>>> 46db91a4
 								span(style="") ≡
 						//type
 						div(id=`type_${i}` class="w3-col m2 w3-padding-small editor-type")
