const router = require('express').Router();
const logger = require('log4js').getLogger();
const wrap = require('express-async-handler');
const utilities = require('@firstteam102/scoutradioz-utilities');
const matchDataHelper = require ('../helpers/matchdatahelper');

router.all('/*', wrap(async (req, res, next) => {
	//Require scouter-level authentication for every method in this route.
	if (await req.authenticate (process.env.ACCESS_SCOUTER)) {
		next();
	}
}));

/**
 * Scouter's dashboard page. Provides a scouter's assigned teams for scouting and assigned matches for scoring
 * @url /dashboard
 * @view dashboard/dashboard-index
 */
router.get('/', wrap(async (req, res) => {
	
	var thisFuncName = "dashboard.{root}[get]: ";
	logger.info(thisFuncName + 'ENTER');
	
	var thisUser = req.user;
	var thisUserName = thisUser.name;
	var org_key = req.user.org_key;

	// for later querying by event_key
	var eventId = req.event.key;

	// start by assuming this user has no assignments
	var noAssignments = true;

	// Check to see if the logged in user is one of the scouting/scoring assignees
	// 2020-02-11, M.O'C: Renaming "scoutingdata" to "pitscouting", adding "org_key": org_key, 
<<<<<<< HEAD
	var assignedTeams = await utilities.find("pitscouting", 
		{"org_key": org_key, "event_key": eventId, "primary": thisUserName}, 
		{sort: { "team_key": 1 }}
	);
		
	// if no assignments, send off to unassigned
=======
	var assignedTeams = await utilities.find("pitscouting", {
		"org_key": org_key, 
		"event_key": eventId, 
		"primary": thisUserName
	}, {
		sort: { "team_key": 1 }
	});

	// 2020-03-07, M.O'C: Allowing for scouts assigned to matches but NOT to pits
>>>>>>> a4aad517
	if (assignedTeams.length == 0) {
		var assignedMatches = await utilities.find("matchscouting", {org_key: org_key, event_key: eventId, assigned_scorer: thisUserName});
		if (assignedMatches.length > 0)
			noAssignments = false;		
	} else
		noAssignments = false;

	// if no assignments, send off to unassigned
	//if (assignedTeams.length == 0) {
	if (noAssignments) {
		logger.debug(thisFuncName + "User '" + thisUserName + "' has no assigned teams");
		res.redirect('./dashboard/unassigned');
		return;
	}
	for (var assignedIdx = 0; assignedIdx < assignedTeams.length; assignedIdx++)
	 	logger.trace(thisFuncName + "assignedTeam[" + assignedIdx + "]=" + assignedTeams[assignedIdx].team_key + "; data=" + assignedTeams[assignedIdx].data);

	// Get their scouting team
	// 2020-02-12, M.O'C - Adding "org_key": org_key, 
	var pairsData = await utilities.find("scoutingpairs", { "org_key": org_key, 
		$or:
			[{"member1": thisUserName},
			{"member2": thisUserName},
			{"member3": thisUserName}]
	}, {});

	var backupTeams = [];
	var thisPairLabel = "Not assigned to pit scouting";
	if (pairsData.length > 0) {
		// we assume they're in a pair!
		var thisPair = pairsData[0];
		
		//Sets up pair label
		thisPairLabel = thisPair.member1;
		if (thisPair.member2)
			thisPairLabel = thisPairLabel + ", " + thisPair.member2;
		if (thisPair.member3)
			thisPairLabel = thisPairLabel + ", " + thisPair.member3;
		
		//Get teams where they're backup (if any) from scout data collection
		// 2020-02-11, M.O'C: Renaming "scoutingdata" to "pitscouting", adding "org_key": org_key, 
		backupTeams = await utilities.find("pitscouting", {
			"org_key": org_key, 
			"event_key": eventId,
			$or:
				[{"secondary": thisUserName},
				{"tertiary": thisUserName}]
		}, {
			sort: {"team_key": 1} 
		});
			
		//logs backup teams to console
		for (var backupIdx = 0; backupIdx < backupTeams.length; backupIdx++)
			logger.trace(thisFuncName + "backupTeam[" + backupIdx + "]=" + backupTeams[backupIdx].team_key);
	}

	// Get the *min* time of the as-yet-unresolved matches [where alliance scores are still -1]
	var matchDocs = await utilities.find("matches", {
		event_key: eventId, 
		"alliances.red.score": -1
	},{
		sort: {"time": 1}
	});
		
	var earliestTimestamp = 9999999999;
	if (matchDocs && matchDocs[0]){
		var earliestMatch = matchDocs[0];
		earliestTimestamp = earliestMatch.time;
	}

	// 2018-04-05, M.O'C - Adding 'predicted time' to a map for later enriching of 'scoreData' results
	var matchLookup = {};
	if (matchDocs)
		for (var matchIdx = 0; matchIdx < matchDocs.length; matchIdx++) {
			//logger.debug(thisFuncName + 'associating ' + matches[matchIdx].predicted_time + ' with ' + matches[matchIdx].key);
			matchLookup[matchDocs[matchIdx].key] = matchDocs[matchIdx];
		}
		
	// Get all the UNRESOLVED matches where they're set to score
	// 2020-02-11, M.O'C: Renaming "scoringdata" to "matchscouting", adding "org_key": org_key, 
	var scoringMatches = await utilities.find("matchscouting", {"org_key": org_key, "event_key": eventId, "assigned_scorer": thisUserName, "time": { $gte: earliestTimestamp }}, { limit: 10, sort: {"time": 1} });

	for (var matchesIdx = 0; matchesIdx < scoringMatches.length; matchesIdx++)
		logger.trace(thisFuncName + "scoringMatch[" + matchesIdx + "]: num,team=" + scoringMatches[matchesIdx].match_number + "," + scoringMatches[matchesIdx].team_key);

	for (var scoreIdx = 0; scoreIdx < scoringMatches.length; scoreIdx++) {
		//logger.debug(thisFuncName + 'getting for ' + scoreData[scoreIdx].match_key);
		if (scoringMatches[scoreIdx] && scoringMatches[scoreIdx] && matchLookup[scoringMatches[scoreIdx].match_key])
			scoringMatches[scoreIdx].predicted_time = matchLookup[scoringMatches[scoreIdx].match_key].predicted_time;
	}
	
	res.render('./dashboard/dashboard-index',{
		title: "Dashboard for "+thisUserName,
		"thisPair": thisPairLabel,
		"assignedTeams": assignedTeams,
		"backupTeams": backupTeams,
		"scoringMatches": scoringMatches
	});
}));

/**
 * Page for unassigned scorers. Provides links to one-off score matches or scout teams.
 * @url /dashboard/unassigned
 * @view dashboard/unassigned
 */
router.get('/unassigned', wrap(async (req, res) => {
	
	var thisFuncName = "dashboard.unassigned[get]: ";
	logger.info(thisFuncName + 'ENTER');
	
	res.render('./dashboard/unassigned',{
		title: 'Unassigned'
	});	
}));


/**
 * Drive team dashboard view: Combination of [a] compare alliances and [b] upcoming matches
 * -- Pass in a team_key as 'team'
 * >> If null, use the organization's default; if no default, return nothing
 */
router.get("/drive", wrap(async (req, res) => {
	
	var thisFuncName = "reports.drivedashboard[get]: ";
	logger.info(thisFuncName + 'ENTER');
	
	// for later querying by event_key
	var event_key = req.event.key;
	var event_year = req.event.year;
	var org_key = req.user.org_key;
	logger.debug(thisFuncName + 'event_key=' + event_key);
	var teamKey;
	
	//set teamKey to query or org default
	if (req.query.team_key) {
		teamKey = req.query.team_key;
	}
	else if (req.user.org.team_key) {
		teamKey = req.user.org.team_key;
	}
	else {
		teamKey = 'all';
	}
	
	// Get upcoming match data for the specified team (or "all" if no default & none specified)
	var upcomingData = await matchDataHelper.getUpcomingMatchData(event_key, teamKey);
	// Data for the upcoming matches portion
	var teamRanks = upcomingData.teamRanks;
	var teamNumbers = upcomingData.teamNumbers;
	
	// Prepare empty alliance stats data
	var teamList = null;
	var currentAggRanges = null;
	var avgTable = null;
	var maxTable = null;
	
	// Pull out the first match (if it exists), get the team keys from the alliances
	var matches = upcomingData.matches;
	if (matches && matches.length > 0) {
		var firstMatch = matches[0];

		var teamKeyList = "";
		var notFirst = true;
		var redArray = firstMatch.alliances.red.team_keys; 
		for (var i in redArray) {
			if (notFirst) {
				teamKeyList = redArray[i];
				notFirst = false;
			} else {
				teamKeyList += "," + redArray[i];
			}
		}
		teamKeyList += ",0";
		var blueArray = firstMatch.alliances.blue.team_keys; 
		for (var i in blueArray)
			teamKeyList += "," + blueArray[i];
		logger.debug(thisFuncName + "teamKeyList=" + teamKeyList);

		// Get the alliance stats
		var allianceStatsData = await matchDataHelper.getAllianceStatsData(event_year, event_key, org_key, teamKeyList, req.cookies);

		teams = allianceStatsData.teams;
		teamList = allianceStatsData.teamList;
		currentAggRanges = allianceStatsData.currentAggRanges;
		avgTable = allianceStatsData.avgTable;
		maxTable = allianceStatsData.maxTable;
		avgNorms = allianceStatsData.avgNorms;
		maxNorms = allianceStatsData.maxNorms;
		
	}

	var dataForChartJS = {
		labels: [],
		items: {
			red: [
				{
					label: teamList[0].substring(3),
					backgroundColor: 'rgba(255, 0, 0, 0.15)',
					borderColor: 'rgba(255, 0, 0, 0.7)'
				},
				{
					label: teamList[1].substring(3),
					backgroundColor: 'rgba(255, 128, 0, 0.15)',
					borderColor: 'rgba(255, 128, 0, 0.7)'
				},
				{
					label: teamList[2].substring(3),
					backgroundColor: 'rgba(255, 255, 0, 0.15)',
					borderColor: 'rgba(255, 255, 0, 0.7)'
				}
			],
			blue: [
				{
					label: teamList[4].substring(3),
					backgroundColor: 'rgba(63, 63, 255, 0.3)',
					borderColor: 'rgba(63, 63, 255, 1)'
				},
				{
					label: teamList[5].substring(3),
					backgroundColor: 'rgba(255, 0, 255, 0.15)',
					borderColor: 'rgba(255, 0, 255, 0.7)'
				},
				{
					label: teamList[6].substring(3),
					backgroundColor: 'rgba(0, 255, 255, 0.15)',
					borderColor: 'rgba(0, 255, 255, 0.7)'
				}
			]
		},
		datasets: {
			avg: {red: [], blue: []},
			max: {red: [], blue: []},
			sum: {red: [], blue: []},
		},
		options: {
			scale: {
				angleLines: {
					display: true
				},
				ticks: {
						showLabelBackdrop: false,
					suggestedMin: 0,
					suggestedMax: 1,
					display: false
				},
				angleLines: {
					color: 'rgb(128, 128, 128)'
				},
				gridLines: {
					color: 'rgb(64, 64, 64)'
				}
			}
		}
	};
	
	for (var i in dataForChartJS.datasets) {
		var set = dataForChartJS.datasets[i];
		for (var i = 0; i < 3; i++ ) {
			set.red[i] = [];
			set.blue[i] = [];
		}
	}
	
	//Populate labels array
	for (var agg of avgTable) {
		if (agg.hasOwnProperty('key')) {
			var text = agg.key.replace( /([A-Z])/g, " $1" ); 
			var label = (text.charAt(0).toUpperCase() + text.slice(1)).split(' ');
			dataForChartJS.labels.push(label);
		}
	}
	
	//Avg norms
	for (var agg of avgNorms) {
		for (var i in teamList) {
			var team = teamList[i];
			if (agg.hasOwnProperty(team)) {
				//red
				if (i < 3) {
					var thisDatum = agg[team];
					dataForChartJS.datasets.avg.red[i].push(thisDatum);
				}
				//blue
				else {
					var thisDatum = agg[team];
					dataForChartJS.datasets.avg.blue[i - 4].push(thisDatum);
				}
			}
		}
	}
	//Max norms
	for (var agg of maxNorms) {
		for (var i in teamList) {
			var team = teamList[i];
			if (agg.hasOwnProperty(team)) {
				//red
				if (i < 3) {
					var thisDatum = agg[team];
					dataForChartJS.datasets.max.red[i].push(thisDatum);
				}
				//blue
				else {
					var thisDatum = agg[team];
					dataForChartJS.datasets.max.blue[i - 4].push(thisDatum);
				}
			}
		}
	}
	console.log(avgNorms);
	//console.log(teamList);
	console.log(JSON.stringify(dataForChartJS, 0, 2));
	
	
	res.render("./dashboard/drive", {
		title: "Drive Team Dashboard",
		teamList: teamList,
		currentAggRanges: currentAggRanges,
		avgdata: avgTable,
		maxdata: maxTable,
		avgnorms: avgNorms,
		maxnorms: maxNorms,
		matches: matches,
		teamRanks: teamRanks,
		selectedTeam: teamKey,
		teamNumbers: teamNumbers,
		dataForChartJS: JSON.stringify(dataForChartJS)
	});
}));

/**
 * Alliance selection page
 * @url /dashboard/allianceselection
 * @view dashboard/allianceselection
 */
router.get('/allianceselection', wrap(async (req, res) => {
	var thisFuncName = "dashboard.allianceselection[get]: ";
	logger.info(thisFuncName + 'ENTER');
	
	var event_key = req.event.key;
	var event_year = req.event.year;
	var org_key = req.user.org_key;
	
	// 2019-03-21, M.O'C: Utilize the currentaggranges
	// 2019-11-11 JL: Put everything inside a try/catch block with error conditionals throwing
	try {
		
		// 2020-02-08, M.O'C: Change 'currentrankings' into event-specific 'rankings' 
		//var rankings = await utilities.find("currentrankings", {}, {});
		var rankings = await utilities.find("rankings", {"event_key": event_key}, {});
		if(!rankings[0])
			throw "Couldn't find rankings in allianceselection";
		
		var alliances = [];
		for(var i = 0; i < 8; i++){
			alliances[i] = {
				team1: rankings[i].team_key,
				team2: undefined,
				team3: undefined
			}
		}
			
		var rankMap = {};
		for (var rankIdx = 0; rankIdx < rankings.length; rankIdx++) {
			//logger.debug(thisFuncName + 'rankIdx=' + rankIdx + ', team_key=' + rankings[rankIdx].team_key + ', rank=' + rankings[rankIdx].rank);
			rankMap[rankings[rankIdx].team_key] = rankings[rankIdx];
		}
	
		// 2020-02-11, M.O'C: Combined "scoringlayout" into "layout" with an org_key & the type "matchscouting"
		var cookie_key = org_key + "_" + event_year + "_cols";
		var colCookie = req.cookies[cookie_key];
		var scoreLayout = await matchDataHelper.getModifiedMatchScoutingLayout(org_key, event_year, colCookie);
			
		if(!scoreLayout[0])
			throw "Couldn't find scoringlayout in allianceselection";
		
		//initialize aggQuery
		var aggQuery = [];
		//add $match > event_key
		aggQuery.push({ $match : { "org_key": org_key, "event_key": event_key } });
		//initialize groupClause
		var groupClause = {};
		//group teams for 1 row per team
		groupClause["_id"] = "$team_key";
		
		//iterate through scoringlayout
		for (var scoreIdx = 0; scoreIdx < scoreLayout.length; scoreIdx++) {
			//pull this layout element from score layout
			var thisLayout = scoreLayout[scoreIdx];
			thisLayout.key = thisLayout.id;
			scoreLayout[scoreIdx] = thisLayout;
			//if it is a valid data type, add this layout's ID to groupClause
			//if (thisLayout.type == 'checkbox' || thisLayout.type == 'counter' || thisLayout.type == 'badcounter')
			if (matchDataHelper.isQuantifiableType(thisLayout.type))
				groupClause[thisLayout.id] = {$avg: "$data." + thisLayout.id};
		}
		//add $group > groupClause (Layout w/ data)
		aggQuery.push({ $group: groupClause });
		//add $sort > sort request
		aggQuery.push({ $sort: { rank: 1 } });
		
		//Aggregate with this query we made
		// 2020-02-11, M.O'C: Renaming "scoringdata" to "matchscouting", adding "org_key": org_key, 
		var aggArray = await utilities.aggregate("matchscouting", aggQuery);
		if(!aggArray[0])
			throw "Couldn't find scoringdata in allianceselection"
		
		// Rewrite data into display-friendly values
		for (var aggIdx = 0; aggIdx < aggArray.length; aggIdx++) {
			//get thisAgg
			var thisAgg = aggArray[aggIdx];
			for (var scoreIdx = 0; scoreIdx < scoreLayout.length; scoreIdx++) {
				var thisLayout = scoreLayout[scoreIdx];
				//if (thisLayout.type == 'checkbox' || thisLayout.type == 'counter' || thisLayout.type == 'badcounter') {
				if (matchDataHelper.isQuantifiableType(thisLayout.type)) {
					var roundedVal = (Math.round(thisAgg[thisLayout.id] * 10)/10).toFixed(1);
					thisAgg[thisLayout.id] = roundedVal;
				}
			}
			if(!rankMap[thisAgg._id] || !rankMap[thisAgg._id].value){
				//return res.redirect("/?alert=Make sure that team rankings have been pulled from TheBlueAlliance");
				logger.trace(`${thisFuncName}Gonna crash w/ id ${thisAgg._id}`);
			}
			if(rankMap[thisAgg._id]){
				thisAgg['rank'] = rankMap[thisAgg._id].rank;
				thisAgg['value'] = rankMap[thisAgg._id].value;
				aggArray[aggIdx] = thisAgg;
			}
		}
		//quick sort by rank
		aggArray.sort(function(a,b){
			let aNum = a.rank;
			let bNum = b.rank;
			if( aNum < bNum ){
				return -1;
			}
			if( aNum > bNum ){
				return 1;
			}
		});
		
		var sortedTeams = [];
		for(var i = 8; i < rankings.length; i++){
			sortedTeams[i - 8] = {
				rank: rankings[i].rank,
				team_key: rankings[i].team_key
			};
		}
		sortedTeams.sort(function(a,b){
			if(a && b){
				let aNum = parseInt(a.team_key.substring(3));
				let bNum = parseInt(b.team_key.substring(3));
				if( aNum < bNum ){
					return -1;
				}
				if( aNum > bNum ){
					return 1;
				}
			}else{
				return 1;
			}
		});
		
		logger.trace(thisFuncName + sortedTeams);
	
		// read in the current agg ranges
		// 2020-02-08, M.O'C: Tweaking agg ranges
		// var currentAggRanges = await utilities.find("currentaggranges", {}, {});
		var currentAggRanges = await utilities.find("aggranges", {"org_key": org_key, "event_key": event_key});
	
		//logger.debug(thisFuncName + 'aggArray=' + JSON.stringify(aggArray));
		res.render('./dashboard/allianceselection', {
			title: "Alliance Selection",
			rankings: rankings,
			alliances: alliances,
			aggdata: aggArray,
			currentAggRanges: currentAggRanges,
			layout: scoreLayout,
			sortedTeams: sortedTeams,
			matchDataHelper: matchDataHelper
		});
	}
	catch (err) {
		logger.error(err);
		res.redirect(`/?alert=${err.message || err}&type=error`);
	}
}));

router.get('/pits', wrap(async (req, res) => {
	
	var thisFuncName = "dashboard.pits[get]: ";
	logger.info(thisFuncName + 'ENTER');

	// var scoutDataCol = db.get("scoutingdata");
	// var currentTeamsCol = db.get('currentteams');
	
	// are we asking for pictures?
	var pics = req.query.pics;

	// for later querying by event_key
	var event_key = req.event.key;
	var org_key = req.user.org_key;

	// 2020-02-11, M.O'C: Renaming "scoutingdata" to "pitscouting", adding "org_key": org_key, 
	var teams = await utilities.find("pitscouting", {"org_key": org_key, "event_key": event_key}, { });
		
	//sort teams list by number
	teams.sort(function(a, b) {
		let aNum = parseInt(a.team_key.substring(3));
		let bNum = parseInt(b.team_key.substring(3));
		if( aNum < bNum ){
			return -1;
		}
		if( aNum > bNum ){
			return 1;
		}
		return 0;
	});
	
	// read in team list for data
	// 2020-02-09, M.O'C: Switch from "currentteams" to using the list of keys in the current event
	var thisEvent = await utilities.findOne("events", 
		{"key": event_key}, {},
		{allowCache: true}
	);
	var teamArray = [];
	if (thisEvent && thisEvent.team_keys && thisEvent.team_keys.length > 0) {

		logger.debug(thisFuncName + "thisEvent.team_keys=" + JSON.stringify(thisEvent.team_keys));
		teamArray = await utilities.find("teams", {"key": {$in: thisEvent.team_keys}}, {sort: {team_number: 1}})
	}

	// Build map of team_key -> team data
	var teamKeyMap = {};
	for (var teamIdx = 0; teamIdx < teamArray.length; teamIdx++) {
		//logger.debug(thisFuncName + 'teamIdx=' + teamIdx + ', teamArray[]=' + JSON.stringify(teamArray[teamIdx]));
		teamKeyMap[teamArray[teamIdx].key] = teamArray[teamIdx];
	}

	// Add data to 'teams' data
	for (var teamIdx = 0; teamIdx < teams.length; teamIdx++) {
		//logger.debug(thisFuncName + 'teams[teamIdx]=' + JSON.stringify(teams[teamIdx]) + ', teamKeyMap[teams[teamIdx].team_key]=' + JSON.stringify(teamKeyMap[teams[teamIdx].team_key]));
		teams[teamIdx].nickname = teamKeyMap[teams[teamIdx].team_key].nickname;
	}
	//Add a call to the database for populating menus in pit scouting
	
	res.render('./dashboard/pits', {
		title: "Pit Scouting", 
		pics: pics,
		"teams": teams
	});	
}));

router.get('/matches', wrap(async (req, res) => {
	
	var thisFuncName = "dashboard.matches[get]: ";

	// for later querying by event_key
	var eventId = req.event.key;
	var org_key = req.user.org_key;

	logger.info(thisFuncName + 'ENTER org_key=' + org_key + ',eventId=' + eventId);

	// Get the *min* time of the as-yet-unresolved matches [where alliance scores are still -1]
	var matches = await utilities.find("matches", { event_key: eventId, "alliances.red.score": -1 },{sort: {"time": 1}});

	// 2018-03-13, M.O'C - Fixing the bug where dashboard crashes the server if all matches at an event are done
	var earliestTimestamp = 9999999999;
	if (matches && matches[0])
	{
		var earliestMatch = matches[0];
		earliestTimestamp = earliestMatch.time;
	}
	
	// 2018-04-05, M.O'C - Adding 'predicted time' to a map for later enriching of 'scoreData' results
	var matchLookup = {};
	if (matches)
		for (var matchIdx = 0; matchIdx < matches.length; matchIdx++) {
			//logger.debug(thisFuncName + 'associating ' + matches[matchIdx].predicted_time + ' with ' + matches[matchIdx].key);
			matchLookup[matches[matchIdx].key] = matches[matchIdx];
		}

	logger.debug(thisFuncName + 'earliestTimestamp=' + earliestTimestamp);

	// Get all the UNRESOLVED matches
	// 2020-02-11, M.O'C: Renaming "scoringdata" to "matchscouting", adding "org_key": org_key, 
	var scoreData = await utilities.find("matchscouting", {"org_key": org_key, "event_key": eventId, "time": { $gte: earliestTimestamp }}, { limit: 60, sort: {"time": 1, "alliance": 1, "team_key": 1} });

	if(!scoreData)
		return logger.error("mongo error at dashboard/matches");

	logger.debug(thisFuncName + 'scoreData.length=' + scoreData.length);

	for (var scoreIdx = 0; scoreIdx < scoreData.length; scoreIdx++) {
		//logger.debug(thisFuncName + 'getting for ' + scoreData[scoreIdx].match_key);
		if (scoreData[scoreIdx] && matchLookup[scoreData[scoreIdx].match_key])
			scoreData[scoreIdx].predicted_time = matchLookup[scoreData[scoreIdx].match_key].predicted_time;
	}
	
	logger.trace(thisFuncName + 'DEBUG getting nicknames next?');

	// read in team list for data
	// 2020-02-09, M.O'C: Switch from "currentteams" to using the list of keys in the current event
	//var teamArray = await utilities.find("currentteams", {},{ sort: {team_number: 1} });
	var thisEvent = await utilities.find("events", 
		{"key": eventId}, {},
		{allowCache: true}
	);
	var teamArray = [];
	if (thisEvent && thisEvent.team_keys && thisEvent.team_keys.length > 0)
	{

		logger.debug(thisFuncName + "thisEvent.team_keys=" + JSON.stringify(thisEvent.team_keys));
		teamArray = await utilities.find("teams", 
			{"key": {$in: thisEvent.team_keys}}, 
			{sort: {team_number: 1}},
			{allowCache: true}
		);
	}
	//teamsCol.find({},{ sort: {team_number: 1} }, function(e, docs) {
		
	// Build map of team_key -> team data
	var teamKeyMap = {};
	for (var teamIdx = 0; teamIdx < teamArray.length; teamIdx++)
	{
		//logger.debug(thisFuncName + 'teamIdx=' + teamIdx + ', teamArray[]=' + JSON.stringify(teamArray[teamIdx]));
		teamKeyMap[teamArray[teamIdx].key] = teamArray[teamIdx];
	}

	for(var i in scoreData)
	{
		scoreData[i].team_nickname = "None";
		if (teamKeyMap[scoreData[i].team_key])
			scoreData[i].team_nickname = teamKeyMap[scoreData[i].team_key].nickname;
	}
		//this line has a definition problem ^
	logger.debug(thisFuncName + 'scoreData.length=' + scoreData.length);
	res.render('./dashboard/matches',{
		title: "Match Scouting",
		matches: scoreData
	});
}));

module.exports = router;<|MERGE_RESOLUTION|>--- conflicted
+++ resolved
@@ -33,14 +33,6 @@
 
 	// Check to see if the logged in user is one of the scouting/scoring assignees
 	// 2020-02-11, M.O'C: Renaming "scoutingdata" to "pitscouting", adding "org_key": org_key, 
-<<<<<<< HEAD
-	var assignedTeams = await utilities.find("pitscouting", 
-		{"org_key": org_key, "event_key": eventId, "primary": thisUserName}, 
-		{sort: { "team_key": 1 }}
-	);
-		
-	// if no assignments, send off to unassigned
-=======
 	var assignedTeams = await utilities.find("pitscouting", {
 		"org_key": org_key, 
 		"event_key": eventId, 
@@ -50,7 +42,6 @@
 	});
 
 	// 2020-03-07, M.O'C: Allowing for scouts assigned to matches but NOT to pits
->>>>>>> a4aad517
 	if (assignedTeams.length == 0) {
 		var assignedMatches = await utilities.find("matchscouting", {org_key: org_key, event_key: eventId, assigned_scorer: thisUserName});
 		if (assignedMatches.length > 0)
