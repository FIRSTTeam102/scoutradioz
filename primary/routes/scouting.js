<<<<<<< HEAD
const router = require('express').Router();
const logger = require('log4js').getLogger('scouting');
const wrap = require('express-async-handler');
const utilities = require('@firstteam102/scoutradioz-utilities');
const {upload: uploadHelper, matchData: matchDataHelper} = require('@firstteam102/scoutradioz-helpers');
const e = require('@firstteam102/http-errors');

router.all('/*', wrap(async (req, res, next) => {
	//Must remove from logger context to avoid unwanted persistent funcName.
	logger.removeContext('funcName');
	//Require scouter-level authentication for every method in this route.
	if (await req.authenticate (process.env.ACCESS_SCOUTER)) {
		next();
	}
}));

router.get('/match*', wrap(async (req, res) => {
	logger.addContext('funcName', 'match[get]');
	logger.info('ENTER');

	var eventYear = req.event.year;
	var thisUser = req.user;
	var thisUserName = thisUser.name;
	var match_team_key = req.query.key;
	var alliance = req.query.alliance;
	var org_key = req.user.org_key;
	if (!match_team_key) return res.redirect('/dashboard?alert=No match key was set for scouting.'); // 2022-03-06 JL: Redirect user if they 
	var teamKey = match_team_key.split('_')[2];
	
	logger.debug(`match_team_key: ${match_team_key} alliance: ${alliance} user: ${thisUserName} teamKey=${teamKey}`);
	
	if (!match_team_key) {
		res.redirect('/dashboard');
		return;
	}
	
	//check if there is already data for this match
	// 2020-02-11, M.O'C: Renaming "scoringdata" to "matchscouting", adding "org_key": org_key, 
	var scoringdata = await utilities.find('matchscouting', {'org_key': org_key, 'year' : eventYear, 'match_team_key': match_team_key}, {sort: {'order': 1}});
		
	//scouting answers for this match are initialized as null for visibility
	var answers = null;
	
	if( scoringdata && scoringdata[0] ){
		
		//if we have data for this match, 
		var data = scoringdata[0].data;
		if(data){
			logger.debug(`data: ${JSON.stringify(scoringdata[0].data)}`);
			//set answers to data if exists
			answers = data;
		}
		else{
			logger.debug('no data for this match');
		}
	}
	
	//load layout
	// 2020-02-11, M.O'C: Combined "scoringlayout" into "layout" with an org_key & the type "matchscouting"
	//var layout = await utilities.find("scoringlayout", { "year": event_year }, {sort: {"order": 1}});
	var layout = await utilities.find('layout', 
		{org_key: org_key, year: parseInt(eventYear), form_type: 'matchscouting'}, 
		{sort: {'order': 1}},
		{allowCache: true}
	);
	
	
	const images = await uploadHelper.findTeamImages(org_key, eventYear, teamKey);
	
	const team = await utilities.findOne('teams', {key: teamKey}, {}, {allowCache: true});

	//render page
	res.render('./scouting/match', {
		title: 'Match Scouting',
		layout: layout,
		key: match_team_key,
		alliance: alliance,
		answers: answers,
		teamKey: teamKey,
		images: images,
		team: team,
	});
}));

router.post('/match/submit', wrap(async (req, res) => {
	logger.addContext('funcName', 'match/submit[post]');
	logger.info('ENTER');
	
	var thisUser, thisUserName;
	
	if(req.user && req.user.name){
		thisUser = req.user;
		thisUserName = thisUser.name;
	}
	else{
		thisUser = { name: 'Mr. Unknown' };
		thisUserName = 'Mr. Unknown';
	}
	var matchData = req.body;
	if(!matchData)
		return res.send({status: 500, message: 'No data was sent to /scouting/match/submit.'});
	
	var event_year = req.event.year;
	var match_team_key = matchData.match_team_key;
	var org_key = req.user.org_key;

	logger.debug('match_key=' + match_team_key + ' ~ thisUserName=' + thisUserName);
	delete matchData.match_key;
	logger.debug('matchData(pre-modified)=' + JSON.stringify(matchData));
	//logger.debug('match_key=' + match_key + ' ~ thisUserName=' + thisUserName);
	//logger.debug('matchData=' + JSON.stringify(matchData));

	// Get the 'layout' so we know types of data elements

	// 2020-02-11, M.O'C: Combined "scoringlayout" into "layout" with an org_key & the type "matchscouting"
	var layout = await utilities.find('layout', 
		{org_key: org_key, year: parseInt(event_year), form_type: 'matchscouting'}, 
		{sort: {'order': 1}},
		{allowCache: true}
	);

	var layoutTypeById = {};
	//logger.debug("layout=" + JSON.stringify(layout));
	for (let property in layout) {
		if (layout.hasOwnProperty(property)) {
			//logger.debug(layout[property].id + " is a " + layout[property].type);
			layoutTypeById[layout[property].id] = layout[property].type;
		}
	}

	// Process input data, convert to numeric values
	for (let property in matchData) {
		if (layoutTypeById.hasOwnProperty(property)) {
			var thisType = layoutTypeById[property];
			//logger.debug(property + " :: " + matchData[property] + " ~ is a " + thisType);
			if ('counter' == thisType || 'badcounter' == thisType) {
				//logger.debug("...converting " + matchData[property] + " to a number");
				let newVal = -1;
				if (matchData[property]) {
					var parseVal = parseInt(matchData[property]);
					if (!isNaN(parseVal))
						newVal = parseVal;
				}
				matchData[property] = newVal;
			}
			if ('checkbox' == thisType) {
				//logger.debug("...converting " + matchData[property] + " to a boolean 1/0 number");
				let newVal = (matchData[property] == 'true' || matchData[property] == true) ? 1 : 0;
				matchData[property] = newVal;
			}
		}
	}
	logger.debug('matchData(UPDATED:1)=' + JSON.stringify(matchData));

	// 2022-02-22, JL: Moved dervied metric calculations into matchDataHelper
	matchData = await matchDataHelper.calculateDerivedMetrics(org_key, event_year, matchData);
	logger.debug('matchData(UPDATED:2)=' + JSON.stringify(matchData));

	// Post modified data to DB
	// 2020-02-11, M.O'C: Renaming "scoringdata" to "matchscouting", adding "org_key": org_key, 
	await utilities.update('matchscouting', { 'org_key': org_key, 'match_team_key' : match_team_key }, { $set: { 'data' : matchData, 'actual_scorer': thisUserName, useragent: req.shortagent } });

	// Simply to check if the user is assigned (2022-03-24 JL)
	const oneAssignedMatch = await utilities.findOne('matchscouting', {
		org_key: org_key, 
		event_key: req.event.key, 
		assigned_scorer: thisUserName
	});
	var assigned = !!oneAssignedMatch;
	
	return res.send({message: 'Submitted data successfully.', status: 200, assigned: assigned});
}));

router.get('/pit*', wrap(async (req, res) => {
	logger.addContext('funcName', 'pit[get]');
	logger.info('ENTER');
	
	var uploadURL = process.env.UPLOAD_URL + '/' + process.env.TIER + '/image';
	
	//Add event key and pit data to get pit function
	var event_key = req.event.key;
	var event_year = req.event.year;
	var org_key = req.user.org_key;

	var teamKey = req.query.team_key;
	if (!teamKey) {
		throw new e.UserError('Team key is not defined.');
	}
	
	// 2020-02-11, M.O'C: Combined "scoutinglayout" into "layout" with an org_key & the type "pitscouting"
	//var layout = await utilities.find("scoutinglayout", { "year": event_year }, {sort: {"order": 1}});
	var layout = await utilities.find('layout', 
		{org_key: org_key, year: event_year, form_type: 'pitscouting'}, 
		{sort: {'order': 1}},
		{allowCache: true}
	);
	
	// 2020-02-11, M.O'C: Renaming "scoutingdata" to "pitscouting", adding "org_key": org_key, 
	var pitFind = await utilities.find('pitscouting', { 'org_key': org_key, 'event_key' : event_key, 'team_key' : teamKey }, {});
	var pitData = null;
	if (pitFind && pitFind[0])
		if (pitFind[0].data)
			pitData = pitFind[0].data;
	
	const images = await uploadHelper.findTeamImages(org_key, event_year, teamKey);
	
	const team = await utilities.findOne('teams', {key: teamKey}, {}, {allowCache: true});
	
	res.render('./scouting/pit', {
		title: 'Pit Scouting',
		layout: layout,
		pitData: pitData, 
		key: teamKey,
		uploadURL: uploadURL,
		teamKey: teamKey,
		images: images,
		team: team,
	});
}));

router.post('/pit/submit', wrap(async (req, res) => {
	logger.addContext('funcName', 'pit/submit[post]');
	logger.info('ENTER');
	
	var thisUser = req.user;
	var thisUserName = thisUser.name;
	
	var pitData = req.body;
	var teamKey = pitData.teamkey;
	delete pitData.teamkey;
	logger.debug('teamKey=' + teamKey + ' ~ thisUserName=' + thisUserName);
	logger.debug('pitData=' + JSON.stringify(pitData));

	var event_key = req.event.key;
	var org_key = req.user.org_key;

	// TODO: Verify pit data against layout, to avoid malicious/bogus data inserted into db?

	// 2020-02-11, M.O'C: Renaming "scoutingdata" to "pitscouting", adding "org_key": org_key, 
	await utilities.update('pitscouting', { 'org_key': org_key, 'event_key' : event_key, 'team_key' : teamKey }, { $set: { 'data' : pitData, 'actual_scouter': thisUserName, useragent: req.shortagent } });

	return res.send({message: 'Submitted data successfully.', status: 200});
}));

router.get('/', wrap(async (req, res) => {
	
	//redirect to pits dashboard
	res.redirect('/dashboard/pits');
}));

=======
const router = require('express').Router();
const logger = require('log4js').getLogger('scouting');
const wrap = require('express-async-handler');
const utilities = require('@firstteam102/scoutradioz-utilities');
const {upload: uploadHelper, matchData: matchDataHelper} = require('@firstteam102/scoutradioz-helpers');
const e = require('@firstteam102/http-errors');
const bcrypt = require('bcryptjs');

router.all('/*', wrap(async (req, res, next) => {
	//Must remove from logger context to avoid unwanted persistent funcName.
	logger.removeContext('funcName');
	//Require scouter-level authentication for every method in this route.
	if (await req.authenticate (process.env.ACCESS_SCOUTER)) {
		next();
	}
}));

router.get('/match*', wrap(async (req, res) => {
	logger.addContext('funcName', 'match[get]');
	logger.info('ENTER');

	var eventYear = req.event.year;
	var thisUser = req.user;
	var thisUserName = thisUser.name;
	var matchTeamKey = req.query.key;
	var alliance = req.query.alliance;
	var orgKey = req.user.org_key;
	if (!matchTeamKey) return res.redirect('/dashboard?alert=No match key was set for scouting.'); // 2022-03-06 JL: Redirect user if they 
	var teamKey = matchTeamKey.split('_')[2];
	
	logger.debug(`match_team_key: ${matchTeamKey} alliance: ${alliance} user: ${thisUserName} teamKey=${teamKey}`);
	
	if (!matchTeamKey) {
		res.redirect('/dashboard');
		return;
	}
	
	//check if there is already data for this match
	// 2020-02-11, M.O'C: Renaming "scoringdata" to "matchscouting", adding "org_key": org_key, 
	var scoringdata = await utilities.find('matchscouting', {'org_key': orgKey, 'year' : eventYear, 'match_team_key': matchTeamKey}, {sort: {'order': 1}});
		
	//scouting answers for this match are initialized as null for visibility
	var answers = null;
	
	if( scoringdata && scoringdata[0] ){
		
		//if we have data for this match, 
		var data = scoringdata[0].data;
		if(data){
			logger.debug(`data: ${JSON.stringify(scoringdata[0].data)}`);
			//set answers to data if exists
			answers = data;
		}
		else{
			logger.debug('no data for this match');
		}
	}
	
	//load layout
	// 2020-02-11, M.O'C: Combined "scoringlayout" into "layout" with an org_key & the type "matchscouting"
	//var layout = await utilities.find("scoringlayout", { "year": event_year }, {sort: {"order": 1}});
	var layout = await utilities.find('layout', 
		{org_key: orgKey, year: parseInt(eventYear), form_type: 'matchscouting'}, 
		{sort: {'order': 1}},
		{allowCache: true}
	);
	
	
	const images = await uploadHelper.findTeamImages(orgKey, eventYear, teamKey);
	
	const team = await utilities.findOne('teams', {key: teamKey}, {}, {allowCache: true});

	//render page
	res.render('./scouting/match', {
		title: 'Match Scouting',
		layout: layout,
		key: matchTeamKey,
		alliance: alliance,
		answers: answers,
		teamKey: teamKey,
		images: images,
		team: team,
	});
}));

router.post('/match/submit', wrap(async (req, res) => {
	logger.addContext('funcName', 'match/submit[post]');
	logger.info('ENTER');
	
	var thisUser, thisUserName;
	
	if(req.user && req.user.name){
		thisUser = req.user;
		thisUserName = thisUser.name;
	}
	else{
		thisUser = { name: 'Mr. Unknown' };
		thisUserName = 'Mr. Unknown';
	}
	var matchData = req.body;
	if(!matchData)
		return res.send({status: 500, message: 'No data was sent to /scouting/match/submit.'});
	
	var event_year = req.event.year;
	var match_team_key = matchData.match_team_key;
	var org_key = req.user.org_key;

	logger.debug('match_key=' + match_team_key + ' ~ thisUserName=' + thisUserName);
	delete matchData.match_key;
	logger.debug('matchData(pre-modified)=' + JSON.stringify(matchData));
	//logger.debug('match_key=' + match_key + ' ~ thisUserName=' + thisUserName);
	//logger.debug('matchData=' + JSON.stringify(matchData));

	// Get the 'layout' so we know types of data elements

	// 2020-02-11, M.O'C: Combined "scoringlayout" into "layout" with an org_key & the type "matchscouting"
	var layout = await utilities.find('layout', 
		{org_key: org_key, year: parseInt(event_year), form_type: 'matchscouting'}, 
		{sort: {'order': 1}},
		{allowCache: true}
	);

	var layoutTypeById = {};
	//logger.debug("layout=" + JSON.stringify(layout));
	for (let property in layout) {
		if (layout.hasOwnProperty(property)) {
			//logger.debug(layout[property].id + " is a " + layout[property].type);
			layoutTypeById[layout[property].id] = layout[property].type;
		}
	}

	// Process input data, convert to numeric values
	for (let property in matchData) {
		if (layoutTypeById.hasOwnProperty(property)) {
			var thisType = layoutTypeById[property];
			// 2022-03-22 JL: Moving the data-type parsing into a helper function, which can easily be updated later as more form types are added
			matchData[property] = matchDataHelper.fixDatumType(matchData[property], thisType);
			/*
			//logger.debug(property + " :: " + matchData[property] + " ~ is a " + thisType);
			if ('counter' == thisType || 'badcounter' == thisType) {
				//logger.debug("...converting " + matchData[property] + " to a number");
				let newVal = -1;
				if (matchData[property]) {
					var parseVal = parseInt(matchData[property]);
					if (!isNaN(parseVal))
						newVal = parseVal;
				}
				matchData[property] = newVal;
			}
			if ('checkbox' == thisType) {
				//logger.debug("...converting " + matchData[property] + " to a boolean 1/0 number");
				let newVal = (matchData[property] == 'true' || matchData[property] == true) ? 1 : 0;
				matchData[property] = newVal;
			}
			*/
		}
	}
	logger.debug('matchData(UPDATED:1)=' + JSON.stringify(matchData));

	// 2022-02-22, JL: Moved dervied metric calculations into matchDataHelper
	matchData = await matchDataHelper.calculateDerivedMetrics(org_key, event_year, matchData);
	logger.debug('matchData(UPDATED:2)=' + JSON.stringify(matchData));

	// Post modified data to DB
	// 2020-02-11, M.O'C: Renaming "scoringdata" to "matchscouting", adding "org_key": org_key, 
	await utilities.update('matchscouting', { 'org_key': org_key, 'match_team_key' : match_team_key }, { $set: { 'data' : matchData, 'actual_scorer': thisUserName, useragent: req.shortagent } });

	return res.send({message: 'Submitted data successfully.', status: 200});
}));

router.get('/pit*', wrap(async (req, res) => {
	logger.addContext('funcName', 'pit[get]');
	logger.info('ENTER');
	
	var uploadURL = process.env.UPLOAD_URL + '/' + process.env.TIER + '/image';
	
	//Add event key and pit data to get pit function
	var event_key = req.event.key;
	var event_year = req.event.year;
	var org_key = req.user.org_key;

	var teamKey = req.query.team_key;
	if (!teamKey) {
		throw new e.UserError('Team key is not defined.');
	}
	
	// 2020-02-11, M.O'C: Combined "scoutinglayout" into "layout" with an org_key & the type "pitscouting"
	//var layout = await utilities.find("scoutinglayout", { "year": event_year }, {sort: {"order": 1}});
	var layout = await utilities.find('layout', 
		{org_key: org_key, year: event_year, form_type: 'pitscouting'}, 
		{sort: {'order': 1}},
		{allowCache: true}
	);
	
	// 2020-02-11, M.O'C: Renaming "scoutingdata" to "pitscouting", adding "org_key": org_key, 
	var pitFind = await utilities.find('pitscouting', { 'org_key': org_key, 'event_key' : event_key, 'team_key' : teamKey }, {});
	var pitData = null;
	if (pitFind && pitFind[0])
		if (pitFind[0].data)
			pitData = pitFind[0].data;
	
	const images = await uploadHelper.findTeamImages(org_key, event_year, teamKey);
	
	const team = await utilities.findOne('teams', {key: teamKey}, {}, {allowCache: true});
	
	res.render('./scouting/pit', {
		title: 'Pit Scouting',
		layout: layout,
		pitData: pitData, 
		key: teamKey,
		uploadURL: uploadURL,
		teamKey: teamKey,
		images: images,
		team: team,
	});
}));

router.post('/pit/submit', wrap(async (req, res) => {
	logger.addContext('funcName', 'pit/submit[post]');
	logger.info('ENTER');
	
	var thisUser = req.user;
	var thisUserName = thisUser.name;
	
	var pitData = req.body;
	var teamKey = pitData.teamkey;
	delete pitData.teamkey;
	logger.debug('teamKey=' + teamKey + ' ~ thisUserName=' + thisUserName);
	logger.debug('pitData=' + JSON.stringify(pitData));

	var event_key = req.event.key;
	var org_key = req.user.org_key;

	// TODO: Verify pit data against layout, to avoid malicious/bogus data inserted into db?

	// 2020-02-11, M.O'C: Renaming "scoutingdata" to "pitscouting", adding "org_key": org_key, 
	await utilities.update('pitscouting', { 'org_key': org_key, 'event_key' : event_key, 'team_key' : teamKey }, { $set: { 'data' : pitData, 'actual_scouter': thisUserName, useragent: req.shortagent } });

	return res.send({message: 'Submitted data successfully.', status: 200});
}));

router.get('/', wrap(async (req, res) => {
	
	//redirect to pits dashboard
	res.redirect('/dashboard/pits');
}));

// (Org manager only) - Deletes the scouting data from a given match. Requires a password.
router.post('/match/delete-data', wrap(async (req, res) => {
	if (!await req.authenticate (process.env.ACCESS_TEAM_ADMIN)) {
		return;
	}
	logger.addContext('funcName', 'match/delete-data[post]');
	
	const password = req.body.password;
	const match_team_key = req.body.match_team_key;
	const org_key = req.user.org_key;
	
	const user = await utilities.findOne('users', {_id: req.user._id});
	
	logger.info(`User ${req.user.name} is requesting to delete scouting data for match ${match_team_key}!`);
	
	const comparison = await bcrypt.compare(password, user.password);
	
	if (comparison === true) {
		
		let entry = await utilities.findOne('matchscouting', {org_key: org_key, match_team_key: match_team_key});
		if (entry) {
			if (entry.data)
				logger.info(`Previous data: ${JSON.stringify(entry.data)}`);
			else 
				logger.info('Data not present in DB anyways.');
			
			let writeResult = await utilities.update('matchscouting', 
				{org_key: org_key, match_team_key: match_team_key},
				{$set: {data: null}}
			);
			
			logger.debug(`Done; writeResult=${JSON.stringify(writeResult)}`);
			res.send({
				success: true,
				message: 'Deleted data successfully. You will not be redirected away from the page, in case you wish to re-submit the data on screen.'
			});
		}
		else {
			logger.info('Entry not found in database!');
			res.send({
				success: false,
				message: 'Invalid match requested.'
			});
		}
	}
	else {
		logger.info('Authentication failed');
		res.send({
			success: false,
			message: 'Password incorrect.'
		});
	}
}));

>>>>>>> d7e84dd9
module.exports = router;<|MERGE_RESOLUTION|>--- conflicted
+++ resolved
@@ -1,555 +1,308 @@
-<<<<<<< HEAD
-const router = require('express').Router();
-const logger = require('log4js').getLogger('scouting');
-const wrap = require('express-async-handler');
-const utilities = require('@firstteam102/scoutradioz-utilities');
-const {upload: uploadHelper, matchData: matchDataHelper} = require('@firstteam102/scoutradioz-helpers');
-const e = require('@firstteam102/http-errors');
-
-router.all('/*', wrap(async (req, res, next) => {
-	//Must remove from logger context to avoid unwanted persistent funcName.
-	logger.removeContext('funcName');
-	//Require scouter-level authentication for every method in this route.
-	if (await req.authenticate (process.env.ACCESS_SCOUTER)) {
-		next();
-	}
-}));
-
-router.get('/match*', wrap(async (req, res) => {
-	logger.addContext('funcName', 'match[get]');
-	logger.info('ENTER');
-
-	var eventYear = req.event.year;
-	var thisUser = req.user;
-	var thisUserName = thisUser.name;
-	var match_team_key = req.query.key;
-	var alliance = req.query.alliance;
-	var org_key = req.user.org_key;
-	if (!match_team_key) return res.redirect('/dashboard?alert=No match key was set for scouting.'); // 2022-03-06 JL: Redirect user if they 
-	var teamKey = match_team_key.split('_')[2];
-	
-	logger.debug(`match_team_key: ${match_team_key} alliance: ${alliance} user: ${thisUserName} teamKey=${teamKey}`);
-	
-	if (!match_team_key) {
-		res.redirect('/dashboard');
-		return;
-	}
-	
-	//check if there is already data for this match
-	// 2020-02-11, M.O'C: Renaming "scoringdata" to "matchscouting", adding "org_key": org_key, 
-	var scoringdata = await utilities.find('matchscouting', {'org_key': org_key, 'year' : eventYear, 'match_team_key': match_team_key}, {sort: {'order': 1}});
-		
-	//scouting answers for this match are initialized as null for visibility
-	var answers = null;
-	
-	if( scoringdata && scoringdata[0] ){
-		
-		//if we have data for this match, 
-		var data = scoringdata[0].data;
-		if(data){
-			logger.debug(`data: ${JSON.stringify(scoringdata[0].data)}`);
-			//set answers to data if exists
-			answers = data;
-		}
-		else{
-			logger.debug('no data for this match');
-		}
-	}
-	
-	//load layout
-	// 2020-02-11, M.O'C: Combined "scoringlayout" into "layout" with an org_key & the type "matchscouting"
-	//var layout = await utilities.find("scoringlayout", { "year": event_year }, {sort: {"order": 1}});
-	var layout = await utilities.find('layout', 
-		{org_key: org_key, year: parseInt(eventYear), form_type: 'matchscouting'}, 
-		{sort: {'order': 1}},
-		{allowCache: true}
-	);
-	
-	
-	const images = await uploadHelper.findTeamImages(org_key, eventYear, teamKey);
-	
-	const team = await utilities.findOne('teams', {key: teamKey}, {}, {allowCache: true});
-
-	//render page
-	res.render('./scouting/match', {
-		title: 'Match Scouting',
-		layout: layout,
-		key: match_team_key,
-		alliance: alliance,
-		answers: answers,
-		teamKey: teamKey,
-		images: images,
-		team: team,
-	});
-}));
-
-router.post('/match/submit', wrap(async (req, res) => {
-	logger.addContext('funcName', 'match/submit[post]');
-	logger.info('ENTER');
-	
-	var thisUser, thisUserName;
-	
-	if(req.user && req.user.name){
-		thisUser = req.user;
-		thisUserName = thisUser.name;
-	}
-	else{
-		thisUser = { name: 'Mr. Unknown' };
-		thisUserName = 'Mr. Unknown';
-	}
-	var matchData = req.body;
-	if(!matchData)
-		return res.send({status: 500, message: 'No data was sent to /scouting/match/submit.'});
-	
-	var event_year = req.event.year;
-	var match_team_key = matchData.match_team_key;
-	var org_key = req.user.org_key;
-
-	logger.debug('match_key=' + match_team_key + ' ~ thisUserName=' + thisUserName);
-	delete matchData.match_key;
-	logger.debug('matchData(pre-modified)=' + JSON.stringify(matchData));
-	//logger.debug('match_key=' + match_key + ' ~ thisUserName=' + thisUserName);
-	//logger.debug('matchData=' + JSON.stringify(matchData));
-
-	// Get the 'layout' so we know types of data elements
-
-	// 2020-02-11, M.O'C: Combined "scoringlayout" into "layout" with an org_key & the type "matchscouting"
-	var layout = await utilities.find('layout', 
-		{org_key: org_key, year: parseInt(event_year), form_type: 'matchscouting'}, 
-		{sort: {'order': 1}},
-		{allowCache: true}
-	);
-
-	var layoutTypeById = {};
-	//logger.debug("layout=" + JSON.stringify(layout));
-	for (let property in layout) {
-		if (layout.hasOwnProperty(property)) {
-			//logger.debug(layout[property].id + " is a " + layout[property].type);
-			layoutTypeById[layout[property].id] = layout[property].type;
-		}
-	}
-
-	// Process input data, convert to numeric values
-	for (let property in matchData) {
-		if (layoutTypeById.hasOwnProperty(property)) {
-			var thisType = layoutTypeById[property];
-			//logger.debug(property + " :: " + matchData[property] + " ~ is a " + thisType);
-			if ('counter' == thisType || 'badcounter' == thisType) {
-				//logger.debug("...converting " + matchData[property] + " to a number");
-				let newVal = -1;
-				if (matchData[property]) {
-					var parseVal = parseInt(matchData[property]);
-					if (!isNaN(parseVal))
-						newVal = parseVal;
-				}
-				matchData[property] = newVal;
-			}
-			if ('checkbox' == thisType) {
-				//logger.debug("...converting " + matchData[property] + " to a boolean 1/0 number");
-				let newVal = (matchData[property] == 'true' || matchData[property] == true) ? 1 : 0;
-				matchData[property] = newVal;
-			}
-		}
-	}
-	logger.debug('matchData(UPDATED:1)=' + JSON.stringify(matchData));
-
-	// 2022-02-22, JL: Moved dervied metric calculations into matchDataHelper
-	matchData = await matchDataHelper.calculateDerivedMetrics(org_key, event_year, matchData);
-	logger.debug('matchData(UPDATED:2)=' + JSON.stringify(matchData));
-
-	// Post modified data to DB
-	// 2020-02-11, M.O'C: Renaming "scoringdata" to "matchscouting", adding "org_key": org_key, 
-	await utilities.update('matchscouting', { 'org_key': org_key, 'match_team_key' : match_team_key }, { $set: { 'data' : matchData, 'actual_scorer': thisUserName, useragent: req.shortagent } });
-
-	// Simply to check if the user is assigned (2022-03-24 JL)
-	const oneAssignedMatch = await utilities.findOne('matchscouting', {
-		org_key: org_key, 
-		event_key: req.event.key, 
-		assigned_scorer: thisUserName
-	});
-	var assigned = !!oneAssignedMatch;
-	
-	return res.send({message: 'Submitted data successfully.', status: 200, assigned: assigned});
-}));
-
-router.get('/pit*', wrap(async (req, res) => {
-	logger.addContext('funcName', 'pit[get]');
-	logger.info('ENTER');
-	
-	var uploadURL = process.env.UPLOAD_URL + '/' + process.env.TIER + '/image';
-	
-	//Add event key and pit data to get pit function
-	var event_key = req.event.key;
-	var event_year = req.event.year;
-	var org_key = req.user.org_key;
-
-	var teamKey = req.query.team_key;
-	if (!teamKey) {
-		throw new e.UserError('Team key is not defined.');
-	}
-	
-	// 2020-02-11, M.O'C: Combined "scoutinglayout" into "layout" with an org_key & the type "pitscouting"
-	//var layout = await utilities.find("scoutinglayout", { "year": event_year }, {sort: {"order": 1}});
-	var layout = await utilities.find('layout', 
-		{org_key: org_key, year: event_year, form_type: 'pitscouting'}, 
-		{sort: {'order': 1}},
-		{allowCache: true}
-	);
-	
-	// 2020-02-11, M.O'C: Renaming "scoutingdata" to "pitscouting", adding "org_key": org_key, 
-	var pitFind = await utilities.find('pitscouting', { 'org_key': org_key, 'event_key' : event_key, 'team_key' : teamKey }, {});
-	var pitData = null;
-	if (pitFind && pitFind[0])
-		if (pitFind[0].data)
-			pitData = pitFind[0].data;
-	
-	const images = await uploadHelper.findTeamImages(org_key, event_year, teamKey);
-	
-	const team = await utilities.findOne('teams', {key: teamKey}, {}, {allowCache: true});
-	
-	res.render('./scouting/pit', {
-		title: 'Pit Scouting',
-		layout: layout,
-		pitData: pitData, 
-		key: teamKey,
-		uploadURL: uploadURL,
-		teamKey: teamKey,
-		images: images,
-		team: team,
-	});
-}));
-
-router.post('/pit/submit', wrap(async (req, res) => {
-	logger.addContext('funcName', 'pit/submit[post]');
-	logger.info('ENTER');
-	
-	var thisUser = req.user;
-	var thisUserName = thisUser.name;
-	
-	var pitData = req.body;
-	var teamKey = pitData.teamkey;
-	delete pitData.teamkey;
-	logger.debug('teamKey=' + teamKey + ' ~ thisUserName=' + thisUserName);
-	logger.debug('pitData=' + JSON.stringify(pitData));
-
-	var event_key = req.event.key;
-	var org_key = req.user.org_key;
-
-	// TODO: Verify pit data against layout, to avoid malicious/bogus data inserted into db?
-
-	// 2020-02-11, M.O'C: Renaming "scoutingdata" to "pitscouting", adding "org_key": org_key, 
-	await utilities.update('pitscouting', { 'org_key': org_key, 'event_key' : event_key, 'team_key' : teamKey }, { $set: { 'data' : pitData, 'actual_scouter': thisUserName, useragent: req.shortagent } });
-
-	return res.send({message: 'Submitted data successfully.', status: 200});
-}));
-
-router.get('/', wrap(async (req, res) => {
-	
-	//redirect to pits dashboard
-	res.redirect('/dashboard/pits');
-}));
-
-=======
-const router = require('express').Router();
-const logger = require('log4js').getLogger('scouting');
-const wrap = require('express-async-handler');
-const utilities = require('@firstteam102/scoutradioz-utilities');
-const {upload: uploadHelper, matchData: matchDataHelper} = require('@firstteam102/scoutradioz-helpers');
-const e = require('@firstteam102/http-errors');
-const bcrypt = require('bcryptjs');
-
-router.all('/*', wrap(async (req, res, next) => {
-	//Must remove from logger context to avoid unwanted persistent funcName.
-	logger.removeContext('funcName');
-	//Require scouter-level authentication for every method in this route.
-	if (await req.authenticate (process.env.ACCESS_SCOUTER)) {
-		next();
-	}
-}));
-
-router.get('/match*', wrap(async (req, res) => {
-	logger.addContext('funcName', 'match[get]');
-	logger.info('ENTER');
-
-	var eventYear = req.event.year;
-	var thisUser = req.user;
-	var thisUserName = thisUser.name;
-	var matchTeamKey = req.query.key;
-	var alliance = req.query.alliance;
-	var orgKey = req.user.org_key;
-	if (!matchTeamKey) return res.redirect('/dashboard?alert=No match key was set for scouting.'); // 2022-03-06 JL: Redirect user if they 
-	var teamKey = matchTeamKey.split('_')[2];
-	
-	logger.debug(`match_team_key: ${matchTeamKey} alliance: ${alliance} user: ${thisUserName} teamKey=${teamKey}`);
-	
-	if (!matchTeamKey) {
-		res.redirect('/dashboard');
-		return;
-	}
-	
-	//check if there is already data for this match
-	// 2020-02-11, M.O'C: Renaming "scoringdata" to "matchscouting", adding "org_key": org_key, 
-	var scoringdata = await utilities.find('matchscouting', {'org_key': orgKey, 'year' : eventYear, 'match_team_key': matchTeamKey}, {sort: {'order': 1}});
-		
-	//scouting answers for this match are initialized as null for visibility
-	var answers = null;
-	
-	if( scoringdata && scoringdata[0] ){
-		
-		//if we have data for this match, 
-		var data = scoringdata[0].data;
-		if(data){
-			logger.debug(`data: ${JSON.stringify(scoringdata[0].data)}`);
-			//set answers to data if exists
-			answers = data;
-		}
-		else{
-			logger.debug('no data for this match');
-		}
-	}
-	
-	//load layout
-	// 2020-02-11, M.O'C: Combined "scoringlayout" into "layout" with an org_key & the type "matchscouting"
-	//var layout = await utilities.find("scoringlayout", { "year": event_year }, {sort: {"order": 1}});
-	var layout = await utilities.find('layout', 
-		{org_key: orgKey, year: parseInt(eventYear), form_type: 'matchscouting'}, 
-		{sort: {'order': 1}},
-		{allowCache: true}
-	);
-	
-	
-	const images = await uploadHelper.findTeamImages(orgKey, eventYear, teamKey);
-	
-	const team = await utilities.findOne('teams', {key: teamKey}, {}, {allowCache: true});
-
-	//render page
-	res.render('./scouting/match', {
-		title: 'Match Scouting',
-		layout: layout,
-		key: matchTeamKey,
-		alliance: alliance,
-		answers: answers,
-		teamKey: teamKey,
-		images: images,
-		team: team,
-	});
-}));
-
-router.post('/match/submit', wrap(async (req, res) => {
-	logger.addContext('funcName', 'match/submit[post]');
-	logger.info('ENTER');
-	
-	var thisUser, thisUserName;
-	
-	if(req.user && req.user.name){
-		thisUser = req.user;
-		thisUserName = thisUser.name;
-	}
-	else{
-		thisUser = { name: 'Mr. Unknown' };
-		thisUserName = 'Mr. Unknown';
-	}
-	var matchData = req.body;
-	if(!matchData)
-		return res.send({status: 500, message: 'No data was sent to /scouting/match/submit.'});
-	
-	var event_year = req.event.year;
-	var match_team_key = matchData.match_team_key;
-	var org_key = req.user.org_key;
-
-	logger.debug('match_key=' + match_team_key + ' ~ thisUserName=' + thisUserName);
-	delete matchData.match_key;
-	logger.debug('matchData(pre-modified)=' + JSON.stringify(matchData));
-	//logger.debug('match_key=' + match_key + ' ~ thisUserName=' + thisUserName);
-	//logger.debug('matchData=' + JSON.stringify(matchData));
-
-	// Get the 'layout' so we know types of data elements
-
-	// 2020-02-11, M.O'C: Combined "scoringlayout" into "layout" with an org_key & the type "matchscouting"
-	var layout = await utilities.find('layout', 
-		{org_key: org_key, year: parseInt(event_year), form_type: 'matchscouting'}, 
-		{sort: {'order': 1}},
-		{allowCache: true}
-	);
-
-	var layoutTypeById = {};
-	//logger.debug("layout=" + JSON.stringify(layout));
-	for (let property in layout) {
-		if (layout.hasOwnProperty(property)) {
-			//logger.debug(layout[property].id + " is a " + layout[property].type);
-			layoutTypeById[layout[property].id] = layout[property].type;
-		}
-	}
-
-	// Process input data, convert to numeric values
-	for (let property in matchData) {
-		if (layoutTypeById.hasOwnProperty(property)) {
-			var thisType = layoutTypeById[property];
-			// 2022-03-22 JL: Moving the data-type parsing into a helper function, which can easily be updated later as more form types are added
-			matchData[property] = matchDataHelper.fixDatumType(matchData[property], thisType);
-			/*
-			//logger.debug(property + " :: " + matchData[property] + " ~ is a " + thisType);
-			if ('counter' == thisType || 'badcounter' == thisType) {
-				//logger.debug("...converting " + matchData[property] + " to a number");
-				let newVal = -1;
-				if (matchData[property]) {
-					var parseVal = parseInt(matchData[property]);
-					if (!isNaN(parseVal))
-						newVal = parseVal;
-				}
-				matchData[property] = newVal;
-			}
-			if ('checkbox' == thisType) {
-				//logger.debug("...converting " + matchData[property] + " to a boolean 1/0 number");
-				let newVal = (matchData[property] == 'true' || matchData[property] == true) ? 1 : 0;
-				matchData[property] = newVal;
-			}
-			*/
-		}
-	}
-	logger.debug('matchData(UPDATED:1)=' + JSON.stringify(matchData));
-
-	// 2022-02-22, JL: Moved dervied metric calculations into matchDataHelper
-	matchData = await matchDataHelper.calculateDerivedMetrics(org_key, event_year, matchData);
-	logger.debug('matchData(UPDATED:2)=' + JSON.stringify(matchData));
-
-	// Post modified data to DB
-	// 2020-02-11, M.O'C: Renaming "scoringdata" to "matchscouting", adding "org_key": org_key, 
-	await utilities.update('matchscouting', { 'org_key': org_key, 'match_team_key' : match_team_key }, { $set: { 'data' : matchData, 'actual_scorer': thisUserName, useragent: req.shortagent } });
-
-	return res.send({message: 'Submitted data successfully.', status: 200});
-}));
-
-router.get('/pit*', wrap(async (req, res) => {
-	logger.addContext('funcName', 'pit[get]');
-	logger.info('ENTER');
-	
-	var uploadURL = process.env.UPLOAD_URL + '/' + process.env.TIER + '/image';
-	
-	//Add event key and pit data to get pit function
-	var event_key = req.event.key;
-	var event_year = req.event.year;
-	var org_key = req.user.org_key;
-
-	var teamKey = req.query.team_key;
-	if (!teamKey) {
-		throw new e.UserError('Team key is not defined.');
-	}
-	
-	// 2020-02-11, M.O'C: Combined "scoutinglayout" into "layout" with an org_key & the type "pitscouting"
-	//var layout = await utilities.find("scoutinglayout", { "year": event_year }, {sort: {"order": 1}});
-	var layout = await utilities.find('layout', 
-		{org_key: org_key, year: event_year, form_type: 'pitscouting'}, 
-		{sort: {'order': 1}},
-		{allowCache: true}
-	);
-	
-	// 2020-02-11, M.O'C: Renaming "scoutingdata" to "pitscouting", adding "org_key": org_key, 
-	var pitFind = await utilities.find('pitscouting', { 'org_key': org_key, 'event_key' : event_key, 'team_key' : teamKey }, {});
-	var pitData = null;
-	if (pitFind && pitFind[0])
-		if (pitFind[0].data)
-			pitData = pitFind[0].data;
-	
-	const images = await uploadHelper.findTeamImages(org_key, event_year, teamKey);
-	
-	const team = await utilities.findOne('teams', {key: teamKey}, {}, {allowCache: true});
-	
-	res.render('./scouting/pit', {
-		title: 'Pit Scouting',
-		layout: layout,
-		pitData: pitData, 
-		key: teamKey,
-		uploadURL: uploadURL,
-		teamKey: teamKey,
-		images: images,
-		team: team,
-	});
-}));
-
-router.post('/pit/submit', wrap(async (req, res) => {
-	logger.addContext('funcName', 'pit/submit[post]');
-	logger.info('ENTER');
-	
-	var thisUser = req.user;
-	var thisUserName = thisUser.name;
-	
-	var pitData = req.body;
-	var teamKey = pitData.teamkey;
-	delete pitData.teamkey;
-	logger.debug('teamKey=' + teamKey + ' ~ thisUserName=' + thisUserName);
-	logger.debug('pitData=' + JSON.stringify(pitData));
-
-	var event_key = req.event.key;
-	var org_key = req.user.org_key;
-
-	// TODO: Verify pit data against layout, to avoid malicious/bogus data inserted into db?
-
-	// 2020-02-11, M.O'C: Renaming "scoutingdata" to "pitscouting", adding "org_key": org_key, 
-	await utilities.update('pitscouting', { 'org_key': org_key, 'event_key' : event_key, 'team_key' : teamKey }, { $set: { 'data' : pitData, 'actual_scouter': thisUserName, useragent: req.shortagent } });
-
-	return res.send({message: 'Submitted data successfully.', status: 200});
-}));
-
-router.get('/', wrap(async (req, res) => {
-	
-	//redirect to pits dashboard
-	res.redirect('/dashboard/pits');
-}));
-
-// (Org manager only) - Deletes the scouting data from a given match. Requires a password.
-router.post('/match/delete-data', wrap(async (req, res) => {
-	if (!await req.authenticate (process.env.ACCESS_TEAM_ADMIN)) {
-		return;
-	}
-	logger.addContext('funcName', 'match/delete-data[post]');
-	
-	const password = req.body.password;
-	const match_team_key = req.body.match_team_key;
-	const org_key = req.user.org_key;
-	
-	const user = await utilities.findOne('users', {_id: req.user._id});
-	
-	logger.info(`User ${req.user.name} is requesting to delete scouting data for match ${match_team_key}!`);
-	
-	const comparison = await bcrypt.compare(password, user.password);
-	
-	if (comparison === true) {
-		
-		let entry = await utilities.findOne('matchscouting', {org_key: org_key, match_team_key: match_team_key});
-		if (entry) {
-			if (entry.data)
-				logger.info(`Previous data: ${JSON.stringify(entry.data)}`);
-			else 
-				logger.info('Data not present in DB anyways.');
-			
-			let writeResult = await utilities.update('matchscouting', 
-				{org_key: org_key, match_team_key: match_team_key},
-				{$set: {data: null}}
-			);
-			
-			logger.debug(`Done; writeResult=${JSON.stringify(writeResult)}`);
-			res.send({
-				success: true,
-				message: 'Deleted data successfully. You will not be redirected away from the page, in case you wish to re-submit the data on screen.'
-			});
-		}
-		else {
-			logger.info('Entry not found in database!');
-			res.send({
-				success: false,
-				message: 'Invalid match requested.'
-			});
-		}
-	}
-	else {
-		logger.info('Authentication failed');
-		res.send({
-			success: false,
-			message: 'Password incorrect.'
-		});
-	}
-}));
-
->>>>>>> d7e84dd9
-module.exports = router;+const router = require('express').Router();
+const logger = require('log4js').getLogger('scouting');
+const wrap = require('express-async-handler');
+const utilities = require('@firstteam102/scoutradioz-utilities');
+const {upload: uploadHelper, matchData: matchDataHelper} = require('@firstteam102/scoutradioz-helpers');
+const e = require('@firstteam102/http-errors');
+const bcrypt = require('bcryptjs');
+
+router.all('/*', wrap(async (req, res, next) => {
+	//Must remove from logger context to avoid unwanted persistent funcName.
+	logger.removeContext('funcName');
+	//Require scouter-level authentication for every method in this route.
+	if (await req.authenticate (process.env.ACCESS_SCOUTER)) {
+		next();
+	}
+}));
+
+router.get('/match*', wrap(async (req, res) => {
+	logger.addContext('funcName', 'match[get]');
+	logger.info('ENTER');
+
+	var eventYear = req.event.year;
+	var thisUser = req.user;
+	var thisUserName = thisUser.name;
+	var match_team_key = req.query.key;
+	var alliance = req.query.alliance;
+	var org_key = req.user.org_key;
+	if (!match_team_key) return res.redirect('/dashboard?alert=No match key was set for scouting.'); // 2022-03-06 JL: Redirect user if they don't have a match key set in the url
+	var teamKey = match_team_key.split('_')[2];
+	
+	logger.debug(`match_team_key: ${match_team_key} alliance: ${alliance} user: ${thisUserName} teamKey=${teamKey}`);
+	
+	if (!match_team_key) {
+		res.redirect('/dashboard');
+		return;
+	}
+	
+	//check if there is already data for this match
+	// 2020-02-11, M.O'C: Renaming "scoringdata" to "matchscouting", adding "org_key": org_key, 
+	var scoringdata = await utilities.find('matchscouting', {'org_key': org_key, 'year' : eventYear, 'match_team_key': match_team_key}, {sort: {'order': 1}});
+		
+	//scouting answers for this match are initialized as null for visibility
+	var answers = null;
+	
+	if( scoringdata && scoringdata[0] ){
+		
+		//if we have data for this match, 
+		var data = scoringdata[0].data;
+		if(data){
+			logger.debug(`data: ${JSON.stringify(scoringdata[0].data)}`);
+			//set answers to data if exists
+			answers = data;
+		}
+		else{
+			logger.debug('no data for this match');
+		}
+	}
+	
+	//load layout
+	// 2020-02-11, M.O'C: Combined "scoringlayout" into "layout" with an org_key & the type "matchscouting"
+	//var layout = await utilities.find("scoringlayout", { "year": event_year }, {sort: {"order": 1}});
+	var layout = await utilities.find('layout', 
+		{org_key: org_key, year: parseInt(eventYear), form_type: 'matchscouting'}, 
+		{sort: {'order': 1}},
+		{allowCache: true}
+	);
+	
+	
+	const images = await uploadHelper.findTeamImages(org_key, eventYear, teamKey);
+	
+	const team = await utilities.findOne('teams', {key: teamKey}, {}, {allowCache: true});
+
+	//render page
+	res.render('./scouting/match', {
+		title: 'Match Scouting',
+		layout: layout,
+		key: match_team_key,
+		alliance: alliance,
+		answers: answers,
+		teamKey: teamKey,
+		images: images,
+		team: team,
+	});
+}));
+
+router.post('/match/submit', wrap(async (req, res) => {
+	logger.addContext('funcName', 'match/submit[post]');
+	logger.info('ENTER');
+	
+	var thisUser, thisUserName;
+	
+	if(req.user && req.user.name){
+		thisUser = req.user;
+		thisUserName = thisUser.name;
+	}
+	else{
+		thisUser = { name: 'Mr. Unknown' };
+		thisUserName = 'Mr. Unknown';
+	}
+	var matchData = req.body;
+	if(!matchData)
+		return res.send({status: 500, message: 'No data was sent to /scouting/match/submit.'});
+	
+	var event_year = req.event.year;
+	var match_team_key = matchData.match_team_key;
+	var org_key = req.user.org_key;
+
+	logger.debug('match_key=' + match_team_key + ' ~ thisUserName=' + thisUserName);
+	delete matchData.match_key;
+	logger.debug('matchData(pre-modified)=' + JSON.stringify(matchData));
+	//logger.debug('match_key=' + match_key + ' ~ thisUserName=' + thisUserName);
+	//logger.debug('matchData=' + JSON.stringify(matchData));
+
+	// Get the 'layout' so we know types of data elements
+
+	// 2020-02-11, M.O'C: Combined "scoringlayout" into "layout" with an org_key & the type "matchscouting"
+	var layout = await utilities.find('layout', 
+		{org_key: org_key, year: parseInt(event_year), form_type: 'matchscouting'}, 
+		{sort: {'order': 1}},
+		{allowCache: true}
+	);
+
+	var layoutTypeById = {};
+	//logger.debug("layout=" + JSON.stringify(layout));
+	for (let property in layout) {
+		if (layout.hasOwnProperty(property)) {
+			//logger.debug(layout[property].id + " is a " + layout[property].type);
+			layoutTypeById[layout[property].id] = layout[property].type;
+		}
+	}
+
+	// Process input data, convert to numeric values
+	for (let property in matchData) {
+		if (layoutTypeById.hasOwnProperty(property)) {
+			var thisType = layoutTypeById[property];
+			// 2022-03-22 JL: Moving the data-type parsing into a helper function, which can easily be updated later as more form types are added
+			matchData[property] = matchDataHelper.fixDatumType(matchData[property], thisType);
+			/*
+			//logger.debug(property + " :: " + matchData[property] + " ~ is a " + thisType);
+			if ('counter' == thisType || 'badcounter' == thisType) {
+				//logger.debug("...converting " + matchData[property] + " to a number");
+				let newVal = -1;
+				if (matchData[property]) {
+					var parseVal = parseInt(matchData[property]);
+					if (!isNaN(parseVal))
+						newVal = parseVal;
+				}
+				matchData[property] = newVal;
+			}
+			if ('checkbox' == thisType) {
+				//logger.debug("...converting " + matchData[property] + " to a boolean 1/0 number");
+				let newVal = (matchData[property] == 'true' || matchData[property] == true) ? 1 : 0;
+				matchData[property] = newVal;
+			}
+			*/
+		}
+	}
+	logger.debug('matchData(UPDATED:1)=' + JSON.stringify(matchData));
+
+	// 2022-02-22, JL: Moved dervied metric calculations into matchDataHelper
+	matchData = await matchDataHelper.calculateDerivedMetrics(org_key, event_year, matchData);
+	logger.debug('matchData(UPDATED:2)=' + JSON.stringify(matchData));
+
+	// Post modified data to DB
+	// 2020-02-11, M.O'C: Renaming "scoringdata" to "matchscouting", adding "org_key": org_key, 
+	await utilities.update('matchscouting', { 'org_key': org_key, 'match_team_key' : match_team_key }, { $set: { 'data' : matchData, 'actual_scorer': thisUserName, useragent: req.shortagent } });
+
+	// Simply to check if the user is assigned (2022-03-24 JL)
+	const oneAssignedMatch = await utilities.findOne('matchscouting', {
+		org_key: org_key, 
+		event_key: req.event.key, 
+		assigned_scorer: thisUserName
+	});
+	var assigned = !!oneAssignedMatch;
+	
+	return res.send({message: 'Submitted data successfully.', status: 200, assigned: assigned});
+}));
+
+router.get('/pit*', wrap(async (req, res) => {
+	logger.addContext('funcName', 'pit[get]');
+	logger.info('ENTER');
+	
+	var uploadURL = process.env.UPLOAD_URL + '/' + process.env.TIER + '/image';
+	
+	//Add event key and pit data to get pit function
+	var event_key = req.event.key;
+	var event_year = req.event.year;
+	var org_key = req.user.org_key;
+
+	var teamKey = req.query.team_key;
+	if (!teamKey) {
+		throw new e.UserError('Team key is not defined.');
+	}
+	
+	// 2020-02-11, M.O'C: Combined "scoutinglayout" into "layout" with an org_key & the type "pitscouting"
+	//var layout = await utilities.find("scoutinglayout", { "year": event_year }, {sort: {"order": 1}});
+	var layout = await utilities.find('layout', 
+		{org_key: org_key, year: event_year, form_type: 'pitscouting'}, 
+		{sort: {'order': 1}},
+		{allowCache: true}
+	);
+	
+	// 2020-02-11, M.O'C: Renaming "scoutingdata" to "pitscouting", adding "org_key": org_key, 
+	var pitFind = await utilities.find('pitscouting', { 'org_key': org_key, 'event_key' : event_key, 'team_key' : teamKey }, {});
+	var pitData = null;
+	if (pitFind && pitFind[0])
+		if (pitFind[0].data)
+			pitData = pitFind[0].data;
+	
+	const images = await uploadHelper.findTeamImages(org_key, event_year, teamKey);
+	
+	const team = await utilities.findOne('teams', {key: teamKey}, {}, {allowCache: true});
+	
+	res.render('./scouting/pit', {
+		title: 'Pit Scouting',
+		layout: layout,
+		pitData: pitData, 
+		key: teamKey,
+		uploadURL: uploadURL,
+		teamKey: teamKey,
+		images: images,
+		team: team,
+	});
+}));
+
+router.post('/pit/submit', wrap(async (req, res) => {
+	logger.addContext('funcName', 'pit/submit[post]');
+	logger.info('ENTER');
+	
+	var thisUser = req.user;
+	var thisUserName = thisUser.name;
+	
+	var pitData = req.body;
+	var teamKey = pitData.teamkey;
+	delete pitData.teamkey;
+	logger.debug('teamKey=' + teamKey + ' ~ thisUserName=' + thisUserName);
+	logger.debug('pitData=' + JSON.stringify(pitData));
+
+	var event_key = req.event.key;
+	var org_key = req.user.org_key;
+
+	// TODO: Verify pit data against layout, to avoid malicious/bogus data inserted into db?
+
+	// 2020-02-11, M.O'C: Renaming "scoutingdata" to "pitscouting", adding "org_key": org_key, 
+	await utilities.update('pitscouting', { 'org_key': org_key, 'event_key' : event_key, 'team_key' : teamKey }, { $set: { 'data' : pitData, 'actual_scouter': thisUserName, useragent: req.shortagent } });
+
+	return res.send({message: 'Submitted data successfully.', status: 200});
+}));
+
+router.get('/', wrap(async (req, res) => {
+	
+	//redirect to pits dashboard
+	res.redirect('/dashboard/pits');
+}));
+
+// (Org manager only) - Deletes the scouting data from a given match. Requires a password.
+router.post('/match/delete-data', wrap(async (req, res) => {
+	if (!await req.authenticate (process.env.ACCESS_TEAM_ADMIN)) {
+		return;
+	}
+	logger.addContext('funcName', 'match/delete-data[post]');
+	
+	const password = req.body.password;
+	const match_team_key = req.body.match_team_key;
+	const org_key = req.user.org_key;
+	
+	const user = await utilities.findOne('users', {_id: req.user._id});
+	
+	logger.info(`User ${req.user.name} is requesting to delete scouting data for match ${match_team_key}!`);
+	
+	const comparison = await bcrypt.compare(password, user.password);
+	
+	if (comparison === true) {
+		
+		let entry = await utilities.findOne('matchscouting', {org_key: org_key, match_team_key: match_team_key});
+		if (entry) {
+			if (entry.data)
+				logger.info(`Previous data: ${JSON.stringify(entry.data)}`);
+			else 
+				logger.info('Data not present in DB anyways.');
+			
+			let writeResult = await utilities.update('matchscouting', 
+				{org_key: org_key, match_team_key: match_team_key},
+				{$set: {data: null}}
+			);
+			
+			logger.debug(`Done; writeResult=${JSON.stringify(writeResult)}`);
+			res.send({
+				success: true,
+				message: 'Deleted data successfully. You will not be redirected away from the page, in case you wish to re-submit the data on screen.'
+			});
+		}
+		else {
+			logger.info('Entry not found in database!');
+			res.send({
+				success: false,
+				message: 'Invalid match requested.'
+			});
+		}
+	}
+	else {
+		logger.info('Authentication failed');
+		res.send({
+			success: false,
+			message: 'Password incorrect.'
+		});
+	}
+}));