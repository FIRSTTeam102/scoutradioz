--- conflicted
+++ resolved
@@ -411,11 +411,7 @@
 		'assigned_scorer.id': thisUserId, 
 		'time': { $gte: latestTimestamp }
 	}, { 
-<<<<<<< HEAD
 		limit: 16, 
-=======
-		limit: 15, 
->>>>>>> e7ebec6c
 		sort: {'time': 1} 
 	});
 
