--- conflicted
+++ resolved
@@ -3,20 +3,13 @@
 import wrap from '../../helpers/express-async-handler';
 import utilities from 'scoutradioz-utilities';
 import Permissions from '../../helpers/permissions';
-<<<<<<< HEAD
-import { upload as uploadHelper } from '@firstteam102/scoutradioz-helpers';
-import type { ImageLinks } from '@firstteam102/scoutradioz-helpers/types/uploadhelper';
-import e from '@firstteam102/http-errors';
-import type { MatchScouting, MatchTeamKey, Upload, Match, AnyDict, MatchFormData } from '@firstteam102/scoutradioz-types';
-import type Mathjs from 'mathjs';
-const mathjs: Mathjs.MathJsStatic = require('mathjs');
-=======
 import { upload as uploadHelper } from 'scoutradioz-helpers';
 import type { ImageLinks } from 'scoutradioz-helpers/types/uploadhelper';
 import e, { assert } from 'scoutradioz-http-errors';
 import type { MatchScouting, MatchTeamKey, Upload, Match, AnyDict, MatchFormData } from 'scoutradioz-types';
 import type { ObjectId } from 'mongodb';
->>>>>>> 4502dfc7
+import type Mathjs from 'mathjs';
+const mathjs: Mathjs.MathJsStatic = require('mathjs');
 
 const router = express.Router();
 const logger = getLogger('scoutingaudit');
