--- conflicted
+++ resolved
@@ -2,10 +2,7 @@
 import express from 'express';
 import { getLogger } from 'log4js';
 import e, { HttpError, assert } from 'scoutradioz-http-errors';
-<<<<<<< HEAD
-=======
 import { upload as uploadHelper } from 'scoutradioz-helpers';
->>>>>>> 78058355
 import type { Layout, MatchFormData, MatchScouting, OrgSchema, SchemaItem, Schema, SprCalculation } from 'scoutradioz-types';
 import type { MongoDocument } from 'scoutradioz-utilities';
 import utilities from 'scoutradioz-utilities';
