const logger = require('log4js').getLogger('usefunctions');
const utilities = require('@firstteam102/scoutradioz-utilities');
const navHelpers = require('./nav');
// Luxon lets us handle timezones and localization
const luxon = require('luxon');
const DateTime = luxon.DateTime;
// There are some pages where we don't want the year, but the rest of the string is good
DateTime.DATETIME_SHORTER = {month: 'numeric', day: 'numeric', hour: 'numeric', minute: 'numeric'};
require('colors');

var functions = module.exports = {};

//Go-to one-stop-shop for tidbits and bipbops that we wanna add in every method
functions.initialMiddleware = async function(req, res, next){
	//For logging
	req.requestTime = Date.now();
	
	if(req.user){
		var userRole = await utilities.findOne('roles', 
			{role_key: req.user.role_key}, {},
			{allowCache: true, maxCacheAge: 120});
			
		//Add user's role to user obj so we don't have to go searching in db every damn second
		req.user.role = userRole;
	}
	
	//Remove funcName from log4js context so that it does not stay persistent
	// from one method that DOES set it to another method that does NOT set it
	logger.removeContext('funcName');
	
	// Gets the redirectURL WITHOUT encoding ? and & (for performing the actual redirection)
	req.getRedirectURL = function () {
		let str = this.body.rdr || this.query.rdr || this.body.redirectURL || this.query.redirectURL; // 2022-03-09 JL: Adding support for "rdr" field, which is more concise than redirectURL
		if (str instanceof Array) str = str[str.length-1]; // this can happen if some weird edgecase leads to redirectURL=a&redirectURL=b
		return str;
	};
	
	// Gets the redirectURL, automatically with ? and & encoded
	req.getFixedRedirectURL = function() {
		let str = this.getRedirectURL();
		return this.fixRedirectURL(str);
	};
	
	// Function to fix redirectURL by urlencoding ? and &, and clearing it if it's "undefined"
	req.fixRedirectURL = function(str) {
		if (typeof str !== 'string') return str;
		else if (str === 'undefined' || str === 'null') return undefined;
		else {
			if (!str.startsWith('/')) str = '/' + str; // We always want a redirect to start with a slash (unless in the future we want to redirect to external sites)
			return str.replace(/\?/g, '%3f').replace(/\&/g, '%26');
		}
	};
	
<<<<<<< HEAD
	// 2022-04-04 JL: Moving timezoneString calculations into initialMiddleware
	if (req.cookies['timezone']) {
		logger.trace(`Setting user timezone ${req.cookies['timezone']}`);
		req.timezoneString = req.cookies['timezone'];
	}
	else if (req.event.timezone) {
		logger.trace(`Setting event timezone ${req.event.timezone}`);
		req.timezoneString = req.event.timezone;
	}
	else {
		logger.trace('Setting default timezone');
		req.timezoneString = 'America/New_York'; // Default to EST/EDT because we're MAR-centered
	}
	
	// Attempt to get the user's locale
	let localeString = 'en-US';
	let acceptLang = req.get('accept-language');
	if (acceptLang) {
		try {
			let firstLang = acceptLang.split(',')[0];
			let locale = new Intl.Locale(firstLang);
			localeString = locale.baseName;
		}
		catch (err) {
			logger.debug(`Couldn't parse locale: ${err}`);
		}
	}
	req.localeString = localeString;
=======
	/**
	 * Function to add query parameters to an URL, respecting the one ? rule, with an object of parameters & their values which CAN be undefined or null. Undefined/null parameters are removed.
	 * @param {string} url URL
	 * @param {object} parameters Parameters to modify.
	 * @returns {string} URL with the query parameters automatically fixed.
	 */
	req.getURLWithQueryParameters = function(url, parameters) {
		let hasQuestionMark = url.includes('?');
		for (let key in parameters) {
			let arg = parameters[key];
			if (typeof arg !== 'undefined' && arg !== null && arg !== 'undefined' && arg !== '') {
				if (hasQuestionMark) {
					url += '&';
				}
				else {
					url += '?';
					hasQuestionMark = true;
				}
				url += key + '=' + String(arg);
			}
		}
		return url;
	};
>>>>>>> 42a8d29c
	
	next();
};

functions.authenticate = function(req, res, next) {
	
	var authenticate = async function (accessLevel) {
		
		var isAuthenticated = false;
		
		//Parse number from accessLevel
		accessLevel = parseInt( accessLevel );
		
		//Throw if access level is not a valid number (Programming error)
		if( isNaN(accessLevel) ) throw new Error('req.authenticate: Access level is not a number (Check naming of process.env.ACCESS_X)');
		
		var user = req.user;
		
		let redirect = req.fixRedirectURL(req.originalUrl); // 2022-04-07 JL: Fixed redirects from share.js getting their URL query params borked
		
		if (user) {
			
			var userRole = user.role;
			logger.info(`User ${user.name} (${userRole.access_level}) has requested access to '${req.originalUrl}' (${accessLevel})`);
			
			//If user has the correct access level, then set isAuthenticated to true
			if( userRole.access_level >= accessLevel ){
				
				isAuthenticated = true;
			}
			// If user does not have the correct access level, then handle redirection and return false
			else{
				
				if (req.method == 'GET' && user.name == 'default_user') {
					res.redirect(`/user/login?rdr=${redirect}`);
				}
				else {
					res.redirect('/?alert=You are not authorized to access this page.&type=error');
				}
			}
		}
		// If user is undefined, then send them to the index page to select an organization
		else {
			
			res.redirect(`/?rdr=${redirect}`);
		}
		
		return isAuthenticated;
	};
	
	//write authenticate function to req
	Object.defineProperty(req, 'authenticate', {
		value: authenticate,
		writable: false
	});
	
	next();
};

// Constant, no need to re-get each time
const navcontents = navHelpers.getNavContents();

/**
 * View engine locals variables - IMPORTANT: Must be called LAST, because it may rely on other usefunctions data
 * @param {Express.Request} req 
 * @param {Express.Response} res 
 * @param {function} next 
 */
functions.setViewVariables = async function(req, res, next){
	logger.addContext('funcName', 'setViewVariables');
	logger.trace('ENTER');
	
	if(req.user) {
		const org = await utilities.findOne('orgs', 
			{org_key: req.user.org_key},
			{},
			{allowCache: true}
		);
		req.user.org = org;
		res.locals.user = req.user;
	} 
	
	var fileRoot;
	
	//If we have set a process tier and S3 bucket name, then set fileRoot to an S3 url
	if( process.env.TIER && process.env.S3_BUCKET && process.env.STATICFILES_USE_S3 == 'true' ){
		
		fileRoot = `https://${process.env.S3_BUCKET}.s3.amazonaws.com/${process.env.TIER}`;
	}
	//Otherwise set fileRoot as / for local filesystem
	else{
		
		fileRoot = '';
	}
	
	res.locals.fileRoot = fileRoot;
	
	//Set alert local in here so that we don't have to throw this into Every Single Route
	res.locals.alert = req.query.alert;
	res.locals.alertType = req.query.type;
	res.locals.alertAutoFade = req.query.autofade;
	res.locals.isIOS = (
		req.shortagent.browser == 'Safari'
		|| req.shortagent.os == 'OS X'
	) ? true : false;
	
	// Compile the navcontents according to the current user's state
	res.locals.navcontents = navHelpers.compileNavcontents(navcontents, req, res);
	
	// BELOW: LOCALIZATION
	
	// expose Luxon DateTime to views
	res.locals.DateTime = DateTime;
	
	// 2022-04-04 JL: Moving timezoneString calculations into initialMiddleware
	let timezoneString = req.timezoneString;
	let fixedZone = getFixedZone(timezoneString);
	let localeString = req.localeString;
	
	logger.trace(`Timezone fixed offset: ${fixedZone.offset()}`);
	
	// Method for views to get the offset time w/o having to do DateTime.whatever
	res.locals.zoneTime = function (millis) {
		return DateTime.fromMillis(millis, {zone: fixedZone, locale: localeString});
	};
	
	logger.trace('EXIT');
	logger.removeContext('funcName');
	next();
};

/**
 * Gets event info from local db
 */
functions.getEventInfo = async function(req, res, next) {
	logger.addContext('funcName', 'getEventInfo');
	
	//Define req.event
	req.event = {
		key: 'undefined',
		name: 'undefined',
		year: 'undefined',
		timezone: 'UTC',
	};
	
	// replacing 'current' collection with "currentEvent" attribute in a specific org [tied to the user after choosing an org]
	var thisOrg;
	if (req && req.user && req.user.org_key) {
		var thisOrgKey = req.user.org_key;
		thisOrg = await utilities.findOne('orgs', 
			{'org_key': thisOrgKey}, 
			{},
			{allowCache: true}
		);
	}

	//sets locals to no event defined just in case we don't find thing and we can just do next();
	var eventKey = 'No event defined';
	var eventYear = 'No year defined';
	res.locals.eventName = eventKey;
	res.locals.url = req.url;
	
	//if exist
	if (thisOrg) {
		
		eventKey = thisOrg.event_key;
		eventYear = parseInt(eventKey);
		//set event key
		req.event.key = eventKey;
		req.event.year = eventYear;
		res.locals.event_key = req.event.key;
		res.locals.event_year = req.event.year;
		
		var currentEvent = await utilities.findOne('events', 
			{key: eventKey}, 
			{},
			{allowCache: true, maxCacheAge: 60},
		);
		
		if (currentEvent) {
			//Set current event info to req.event and res.locals
			res.locals.eventName = currentEvent.year + ' ' + currentEvent.name;
			req.event.name = currentEvent.name;
			if (currentEvent.timezone) req.event.timezone = currentEvent.timezone;
			
			//If a list of teams exists, find team info in teams db.
			if (currentEvent.team_keys && currentEvent.team_keys.length > 0) {
				
				var teams = await utilities.find('teams', 
					{'key': {$in: currentEvent.team_keys}}, 
					{sort: {team_number: 1}}, 
					{allowCache: true, maxCacheAge: 60}
				);
				
				logger.debug(`teams: length(${teams.length})`);
				//Set teams list to its own variable
				req.teams = teams;
				res.locals.teams = teams;
			}
		}
	}
	
	logger.removeContext('funcName');
	next();
};

/**
 * Logs requests and user agent
 */
functions.requestLogger = function(req, res, next){
	
	//formatted request time for logging
	let d = new Date(req.requestTime),
		month = '' + (d.getMonth() + 1),
		day = '' + d.getDate(),
		year = d.getFullYear(),
		hours = d.getHours(),
		minutes = d.getMinutes(),
		seconds = d.getSeconds();
	month = month.length<2? '0'+month : month;
	day = day.length<2? '0'+day : day;
	let formattedReqTime = (
		[year, month, day, [hours, minutes, seconds].join(':')].join('-')
	);
	
	//user agent
	req.shortagent = {
		ip: req.headers['x-forwarded-for'] || req.connection.remoteAddress,
		device: req.useragent.isMobile ? 'mobile' : req.useragent.isDesktop ? 'desktop' : (req.useragent.isiPad || req.useragent.isAndroidTablet) ? 'tablet' : req.useragent.isBot ? 'bot' : 'other',
		os: req.useragent.os,
		browser: req.useragent.browser
	};
	//logs request
	logger.info( (req.method).red 
		+ ' Request from ' 
		+ req.shortagent.ip
		+ ' on ' 
		+ req.shortagent.device 
		+ '|'
		+ req.shortagent.os
		+ '|'
		+ req.shortagent.browser
		+ ' ('
		+ (req.timezoneString + ', ' + req.localeString).yellow
		+ ') to '
		+ (req.url).cyan
		+ ' at '
		+ formattedReqTime);
	//fds
	
	res.locals.shortagent = req.shortagent;
	
	next();
};


/**
 * Extra logging for res.render and res.redirect
 */
functions.renderLogger = function(req, res, next){
	
	res.render = (function(link, param){
		var cached_function = res.render;
		
		return function(link, param){
			
			//stores pre-render post-request time
			let beforeRenderTime = Date.now() - req.requestTime;
			
			//applies render function
			let result = cached_function.apply(this, arguments);
			
			//stores post-render time
			let renderTime = Date.now() - req.requestTime - beforeRenderTime;
			
			let appender = '[cache=0]';
			if (utilities.options && utilities.options.cache.enable == true) {
				appender = '[cache=1]';
			}
			
			logger.info(`Completed route in ${(beforeRenderTime).toString().yellow} ms; Rendered in ${(renderTime).toString().yellow} ms ${appender} \t[Route: ${res.req.originalUrl.brightGreen} View: ${link.brightGreen}]`);
			
			return result;
		};
	}());
	
	res.redirect = (function(){
		var cached_function = res.redirect;
		
		return function(arg1, arg2){
			
			//stores pre-render post-request time
			let completedRouteTime = Date.now() - req.requestTime;
			
			// res.redirect supports either (string) or (code, string)
			let url, status;
			if (arg1 && arg2) {
				url = arg2;
				status = arg1;
			}
			else {
				url = arg1;
			}
			// Replace any instances of ? with & *after* the first
			// 	To avoid issues like /dashboard/driveteam?team_key=frc102?alert=Saved%20column%20preferences%20successfully.&type=success&autofade=true
			let idx = 0;
			url = url.replace(/\?/g, (match) => ++idx >= 2 ? '&' : match);
			
			
			// Apply the render function with modified URL
			let result;
			if (status) result = cached_function.apply(this, [status, url]);
			else result = cached_function.apply(this, [url]);
			
			//logger.info(`Completed ${res.req.url} in ${(completedRouteTime).toString().yellow} ms; Redirecting to ${(typeof url == 'string' ? url : ' ').yellow + (typeof status == 'string' ? status : ' ').yellow}`);
			logger.info(`Completed route in ${(completedRouteTime).toString().yellow} ms \t[Route: ${res.req.originalUrl.brightGreen} Redirecting to: ${(typeof url == 'string' ? url : ' ').yellow + (typeof status == 'string' ? status : ' ').yellow}]`);
			
			return result;
		};
	}());
	
	next();
};
 
/**
 * Handles 404 errors
 */
functions.notFoundHandler = function(req, res, next) {
	var err = new Error('Not Found');
	err.status = 404;
	next(err);
};

/**
 * Handles all errors
 */
functions.errorHandler = function(err, req, res, next) {
	logger.addContext('funcName', 'errorHandler');
	
	var title;
	var viewError = {};
	
	viewError.message = err.message;
	viewError.status = err.status;
	switch (err.status) {
		case 400:
			title = 'Error';
			viewError.statusMessage = 'Bad Request';
			break;
		case 401:
			title = 'Unauthorized';
			viewError.statusMessage = 'Unauthorized';
			break;
		case 403:
			title = 'Forbidden';
			viewError.statusMessage = 'Forbidden';
			break;
		case 404:
			title = 'Not Found';
			viewError.statusMessage = 'Not Found';
			break;
		case 500:
			title = 'Error';
			viewError.statusMessage = 'Internal Server Error';
			break;
		default:
			title = 'Error';
			break;
	}
	
	//Only provide error stack in development
	if (req.app.get('env') == 'development') {
		viewError.stack = err.stack;
	}
	
	logger.warn(typeof err.stack);
	logger.error(err.message + '\n' + err.stack);
	
	// render the error page
	res.status(err.status || 500);
	res.render('error', {
		title: title,
		error: viewError
	});
	
	logger.removeContext('funcName');
};

/**
 * Get the CURRENT timezone offset for the timezone string, then save it as a static-offset zone.
 * This runs way faster than calculating the offset for 200 timezones, at the cost of accuracy in the off-season.
 * Creating Luxon IANAZones is very time consuming, so we can cache their offset time to save even more processing time.
 */
const cachedFixedZones = {};
function getFixedZone(timezone) {
	if (cachedFixedZones[timezone]) {
		return cachedFixedZones[timezone];
	}
	else {
		let IANAZone = new luxon.IANAZone(timezone);
		let fixedZone = new luxon.FixedOffsetZone(IANAZone.offset(Date.now()));
		cachedFixedZones[timezone] = fixedZone;
		return fixedZone;
	}
}<|MERGE_RESOLUTION|>--- conflicted
+++ resolved
@@ -51,36 +51,6 @@
 		}
 	};
 	
-<<<<<<< HEAD
-	// 2022-04-04 JL: Moving timezoneString calculations into initialMiddleware
-	if (req.cookies['timezone']) {
-		logger.trace(`Setting user timezone ${req.cookies['timezone']}`);
-		req.timezoneString = req.cookies['timezone'];
-	}
-	else if (req.event.timezone) {
-		logger.trace(`Setting event timezone ${req.event.timezone}`);
-		req.timezoneString = req.event.timezone;
-	}
-	else {
-		logger.trace('Setting default timezone');
-		req.timezoneString = 'America/New_York'; // Default to EST/EDT because we're MAR-centered
-	}
-	
-	// Attempt to get the user's locale
-	let localeString = 'en-US';
-	let acceptLang = req.get('accept-language');
-	if (acceptLang) {
-		try {
-			let firstLang = acceptLang.split(',')[0];
-			let locale = new Intl.Locale(firstLang);
-			localeString = locale.baseName;
-		}
-		catch (err) {
-			logger.debug(`Couldn't parse locale: ${err}`);
-		}
-	}
-	req.localeString = localeString;
-=======
 	/**
 	 * Function to add query parameters to an URL, respecting the one ? rule, with an object of parameters & their values which CAN be undefined or null. Undefined/null parameters are removed.
 	 * @param {string} url URL
@@ -104,8 +74,36 @@
 		}
 		return url;
 	};
->>>>>>> 42a8d29c
-	
+
+	// 2022-04-04 JL: Moving timezoneString calculations into initialMiddleware
+	if (req.cookies['timezone']) {
+		logger.trace(`Setting user timezone ${req.cookies['timezone']}`);
+		req.timezoneString = req.cookies['timezone'];
+	}
+	else if (req.event.timezone) {
+		logger.trace(`Setting event timezone ${req.event.timezone}`);
+		req.timezoneString = req.event.timezone;
+	}
+	else {
+		logger.trace('Setting default timezone');
+		req.timezoneString = 'America/New_York'; // Default to EST/EDT because we're MAR-centered
+	}
+	
+	// Attempt to get the user's locale
+	let localeString = 'en-US';
+	let acceptLang = req.get('accept-language');
+	if (acceptLang) {
+		try {
+			let firstLang = acceptLang.split(',')[0];
+			let locale = new Intl.Locale(firstLang);
+			localeString = locale.baseName;
+		}
+		catch (err) {
+			logger.debug(`Couldn't parse locale: ${err}`);
+		}
+	}
+	req.localeString = localeString;
+
 	next();
 };
 
