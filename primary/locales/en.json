--- conflicted
+++ resolved
@@ -428,15 +428,12 @@
 	},
 	"date": "Date",
 	"key": "Key",
-<<<<<<< HEAD
 	"matches": "Matches",
 	"name": "Name",
 	"no": "No",
 	"yes": "Yes",
 	"yesProceed": "Yes, proceed",
 	"tryAgainLater": "Please try again later.",
-=======
->>>>>>> c8ad50ca
 	"actions": "Actions",
 	"add": "Add",
 	"class": "Class",
