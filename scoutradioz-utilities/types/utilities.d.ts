<<<<<<< HEAD
import NodeCache from 'node-cache';
import type { Db, Document as MongoDocument, Filter, UpdateFilter, FindOptions, UpdateOptions, AnyBulkWriteOperation, BulkWriteOptions, InsertManyResult, InsertOneResult, BulkWriteResult, UpdateResult, DeleteResult, FilterOperators, RootFilterOperators } from 'mongodb';
import { ObjectId, MongoClient } from 'mongodb';
import type { Request, Response, NextFunction } from 'express';
declare const Client: any;
/**
 * Valid primitives for use in mongodb queries
 */
declare type ValidQueryPrimitive = string | number | undefined | null | boolean | ObjectId;
interface QueryItem<T = any> extends Omit<FilterOperators<T>, '_id'>, RootFilterOperators<T> {
    [key: string]: any;
}
/**
 * Filter query for {@link Utilities.find} and {@link Utilities.findOne} operations
 */
export interface FilterQuery {
    _id?: ObjectId | string | FilterOperators<ObjectId>;
    [key: string]: QueryItem | ValidQueryPrimitive;
}
/**
 * Optional settings for configurating SR-Utilities.
 * @param cache
 * @param debug
 */
export declare class UtilitiesOptions {
    /**
     * Default caching options for database requests.
     * @param {boolean} enable
     * @param {number} maxAge
     */
    cache: {
        /**
         * Whether to allow cache on database requests. If disabled, no caching will be used.
         */
        enable: boolean;
        /**
         * Default cache maximum age, in seconds.
         */
        maxAge: number;
    };
    /**
     * Whether to add extensive logger.trace statements
     */
    debug: boolean;
    constructor(options?: any);
}
export declare class Utilities {
    activeTier: any;
    dbConfig: any;
    ready: boolean;
    whenReadyQueue: any[];
    cache: NodeCache;
    options: UtilitiesOptions;
    client: typeof Client;
    static instance: Utilities;
    private _cacheFlushTimeout?;
    constructor();
    /**
     * Create a MongoDB ObjectID, either from a string or a random new one
     * @param str ID-like string
     * @returns MongoDB Object ID
     */
    id(str?: string): ObjectId;
    /**
     * Flush DB cache, but after a few milliseconds to avoid stalling requests.
     */
    flushCache(): void;
    /**
     * (Required) Configure utilities with database config file.
     * @param databaseConfig JSON object for database config (use require('databases.json') for security)
     * @param options Optional settings
     * @param options.cache Cache settings
     * @param {boolean} [options.cache.enable=false] Whether to enable or disable caching in find requests
     * @param {number} [options.cache.maxAge=30] Default maximum age of cached requests, in seconds
     * @param {debug} [options.debug=false] Whether to enable extra debug logging (Performance, timing, etc.)
     */
    config(databaseConfig: UtilitiesConfig, options: UtilitiesOptions): void;
    /**
     * Function that first caches, then returns the cached database for the server process.
     * @returns {Promise<Db>} Database ref
     */
    getDB(): Promise<Db>;
    /**
     * Function that retrieves the database connection string from databases, and returns that connection string URL.
     * If databases does not exist, it defaults to localhost.
     * @returns Database connection uri.
     */
    getDBurl(): Promise<string>;
    /**
     * Internal function to execute whenever ready
     * @param {function} cb Callback
     */
    whenReady(cb: () => void): void;
    /**
     * Express middleware function to refresh the active tier of utilities.ts.
     * @example
     * 	const app = express();
     * 	app.use(utilities.refreshTier);
     */
    refreshTier(req: Request, res: Response, next: NextFunction): void;
    /**
     * Asynchronous "find" function to a collection specified in first parameter.
     * @param collection Collection to find in.
     * @param query Filter for query.
     * @param options Query options, such as sort.
     * @param cacheOption Caching options.
     */
    find(collection: string, query: FilterQuery, options?: FindOptions, cacheOptions?: UtilitiesCacheOptions): Promise<any[]>;
    /**
     * Asynchronous "findOne" function to a collection specified in first parameter.
     * @param collection Collection to findOne in.
     * @param query Filter for query.
     * @param options Query options, such as sort.
     * @param cacheOptions Caching options.
     */
    findOne(collection: string, query: FilterQuery, options?: FindOptions, cacheOptions?: UtilitiesCacheOptions): Promise<any>;
    /**
     * Asynchronous "update" function to a collection specified in first parameter.
     * @param collection Collection to find in.
     * @param query Filter query.
     * @param update Update query.
     * @param options Query options, such as sort.
     * @returns {WriteResult} writeResult
     */
    update(collection: string, query: FilterQuery, update: UpdateFilter<MongoDocument>, options?: UpdateOptions): Promise<UpdateResult | MongoDocument>;
    /**
     * Asynchronous "aggregate" function to a collection specified in first parameter.
     * @param collection Collection to find in.
     * @param pipeline Array containing all the aggregation framework commands for the execution.
     * @param cacheOptions Caching options.
     * @returns Aggregated data.
     */
    aggregate(collection: string, pipeline: MongoDocument[], cacheOptions?: UtilitiesCacheOptions): Promise<any>;
    dumpCache(): void;
    /**
     * @param type Type of function
     * @param collection Collection
     * @param param1 First param (oft. query)
     * @param param2 Second param (oft. options)
     */
    hashQuery(type: string, collection: string, param1: Filter<MongoDocument>, param2: UpdateOptions): Promise<string>;
    /**
     * Asynchronous "distinct" function to a collection specified in first parameter.
     * @param collection Collection to find in.
     * @param field Which field to distinct.
     * @param query The query for filtering the set of documents to which we apply the distinct filter.
     * @returns Distinct values for the specified field
     */
    distinct(collection: string, field: string, query: FilterQuery): Promise<any[]>;
    /**
     * Asynchronous "bulkWrite" function to a collection specified in first parameter.
     * @param collection Collection to find in.
     * @param operations Array of Bulk operations to perform.
     * @param options Optional settings.
     * @returns writeResult
     */
    bulkWrite(collection: string, operations: AnyBulkWriteOperation[], options?: BulkWriteOptions): Promise<BulkWriteResult>;
    /**
     * Asynchronous "remove" function to a collection specified in first parameter.
     * @param collection Collection to remove from.
     * @param query Filter for element/s to remove.
     * @return {Promise<DeleteResult>} writeResult
     */
    remove(collection: string, query?: FilterQuery): Promise<DeleteResult>;
    /**
     * Asynchronous "insert" function to a collection specified in first parameter.
     * @param collection Collection to insert into.
     * @param {MongoDocument[] | MongoDocument} elements [Any] Element or array of elements to insert
     * @returns {Promise<InsertManyResult | InsertOneResult | undefined>} writeResult
     */
    insert(collection: string, elements: MongoDocument[]): Promise<InsertManyResult | undefined>;
    insert(collection: string, elements: MongoDocument): Promise<InsertOneResult>;
    /**
     * Asynchronous request to TheBlueAlliance. Requires a URL ending to execute correctly.
     * @param url ENDING of URL, after "https://.../api/v3/" DO NOT INCLUDE A / AT THE START
     * @return JSON-formatted response from TBA
     * @throws Network error
     */
    requestTheBlueAlliance(url: string): Promise<any>;
    /**
     * Asynchronous request to FIRST's API. Requires a URL ending to execute correctly.
     * @param url ENDING of URL, after "https://.../v2.0/" DO NOT INCLUDE A / AT THE START
     * @return JSON-formatted response from FIRST
     */
    requestFIRST(url: string): Promise<any>;
    /**
     * Asynchronous function to get our TheBlueAlliance API key from the DB.
     * @return - TBA header arguments
     */
    getTBAKey(): Promise<TBAKey>;
    /**
     * Asynchronous function to get our FIRST API key from the DB.
     * https://frc-api-docs.firstinspires.org/#authorization
     * @returns {FIRSTKey} - FIRST header arguments
     */
    getFIRSTKey(): Promise<FIRSTKey>;
    consoleTime(name: string): void;
    consoleTimeEnd(name: string): void;
    dbRefs: {
        [tier: string]: Db;
    };
    urls: {
        [tier: string]: string;
    };
    clients: {
        [tier: string]: MongoClient;
    };
    lastRequestTime: {
        [tier: string]: number;
    };
    refMaxAge: number;
    debugTimes: {
        [name: string]: number;
    };
    isDBlocked: boolean;
    dbLockPromiseResolves: Array<() => void>;
    private enterDbLock;
    private leaveDbLock;
    private dbLock;
    private open;
    /**
     * Fix filter queries by replacing String IDs with the proper ObjectID
     * @param query Query with or without _id
     * @returns Query with _id replaced with an ObjectId
     */
    private castID;
}
declare interface TBAKey extends MongoDocument {
    headers: {
        accept: string;
        'X-TBA-Auth-Key': string;
    };
}
declare interface FIRSTKey extends MongoDocument {
    headers: {
        Authorization: string;
        'If-Modified-Since': string;
    };
}
/**
 * Caching options.
 * @param {boolean} [allowCache=false]
 * @param {number} [maxCacheAge=30]
 */
export declare class UtilitiesCacheOptions {
    /**
     * Whether this request can be cached. If true, then identical requests will be returned from the cache.
     * @default false
     */
    allowCache?: boolean;
    /**
     * Max age for this cached request, in seconds.
     * @default 30
     */
    maxCacheAge?: number;
}
/**
 * Config JSON for utilities.js. Provide a connection URL for each possible value of process.env.TIER.
 */
export interface UtilitiesConfig {
    [tier: string]: {
        url: string;
    };
}
export { Document as MongoDocument } from 'mongodb';
declare const _default: Utilities;
export default _default;
=======
import NodeCache from 'node-cache';
import type { Db, Document as MongoDocument, Filter, UpdateFilter, FindOptions, UpdateOptions, AnyBulkWriteOperation, BulkWriteOptions, InsertManyResult, InsertOneResult, BulkWriteResult, UpdateResult, DeleteResult, FilterOperators, RootFilterOperators, BSONType, BitwiseFilter, BSONRegExp, BSONTypeAlias } from 'mongodb';
import { ObjectId, MongoClient } from 'mongodb';
import type { Request, Response, NextFunction } from 'express';
import type { CollectionName, CollectionSchema } from '@firstteam102/scoutradioz-types';
declare const Client: any;
/**
 * Valid primitives for use in mongodb queries
 */
declare type ValidQueryPrimitive = string | number | undefined | null | boolean | ObjectId;
/**
 * Valid type for the `_id` field in a mongodb query
 */
declare type ValidID = ObjectId | string | FilterOps<ObjectId>;
/**
 * `Omit<FilterOperators<T>, '_id'>` breaks code completion, so this is just copied from MongoDB's FilterOperators code
 */
interface FilterOps<TValue> {
    $eq?: TValue;
    $gt?: TValue;
    $gte?: TValue;
    $in?: ReadonlyArray<TValue>;
    $lt?: TValue;
    $lte?: TValue;
    $ne?: TValue;
    $nin?: ReadonlyArray<TValue>;
    $not?: TValue extends string ? FilterOperators<TValue> | RegExp : FilterOperators<TValue>;
    /**
     * When `true`, `$exists` matches the documents that contain the field,
     * including documents where the field value is null.
     */
    $exists?: boolean;
    $type?: BSONType | BSONTypeAlias;
    $expr?: Record<string, any>;
    $jsonSchema?: Record<string, any>;
    $mod?: TValue extends number ? [number, number] : never;
    $regex?: TValue extends string ? RegExp | BSONRegExp | string : never;
    $options?: TValue extends string ? string : never;
    $geoIntersects?: {
        $geometry: Document;
    };
    $geoWithin?: Document;
    $near?: Document;
    $nearSphere?: Document;
    $maxDistance?: number;
    $all?: ReadonlyArray<any>;
    $elemMatch?: Document;
    $size?: TValue extends ReadonlyArray<any> ? number : never;
    $bitsAllClear?: BitwiseFilter;
    $bitsAllSet?: BitwiseFilter;
    $bitsAnyClear?: BitwiseFilter;
    $bitsAnySet?: BitwiseFilter;
    $rand?: Record<string, never>;
}
interface QueryItem<T = any> extends Omit<FilterOps<T>, '_id'>, RootFilterOperators<T> {
    [key: string]: any;
}
interface FindOptionsWithProjection extends FindOptions {
    projection: MongoDocument;
}
/**
 * Filter query for {@link Utilities.find} and {@link Utilities.findOne} operations
 */
export interface FilterQuery {
    _id?: ValidID;
    [key: string]: QueryItem | ValidQueryPrimitive;
}
/**
 * Filter query for {@link Utilities.find} and {@link Utilities.findOne} operations with a specified (generic) type
 */
export declare type FilterQueryTyped<T> = {
    _id?: ValidID;
    $or?: FilterQueryTyped<T>[];
    $and?: FilterQueryTyped<T>[];
    $expr?: FilterQueryTyped<T>;
} & {
    [key in keyof T]?: QueryItem<T[key]> | T[key];
} & {
    [key: `${string}.${string}`]: QueryItem | ValidQueryPrimitive;
};
/**
 * Update filter for the specified schema, but which allows `'foo.bar'` notation
 */
export type UpdateFilterTyped<T> = UpdateFilter<T & {
    [key: `${string}.${string}`]: any;
}>;
/**
 * Optional settings for configurating SR-Utilities.
 * @param cache
 * @param debug
 */
export declare class UtilitiesOptions {
    /**
     * Default caching options for database requests.
     * @param {boolean} enable
     * @param {number} maxAge
     */
    cache: {
        /**
         * Whether to allow cache on database requests. If disabled, no caching will be used.
         */
        enable: boolean;
        /**
         * Default cache maximum age, in seconds.
         */
        maxAge: number;
    };
    /**
     * 2022-06-12 JL: Whether to convert ObjectIDs into strings before returning DB results. Used in cases like Svelte, where ObjectIDs cannot be stringified properly.
     */
    stringifyObjectIDs?: boolean;
    /**
     * Whether to add extensive logger.trace statements
     */
    debug: boolean;
    constructor(options?: any);
}
export declare class Utilities {
    activeTier: any;
    dbConfig: any;
    ready: boolean;
    whenReadyQueue: any[];
    cache: NodeCache;
    options: UtilitiesOptions;
    client: typeof Client;
    static instance: Utilities;
    private _cacheFlushTimeout?;
    constructor();
    /**
     * Create a MongoDB ObjectID, either from a string or a random new one
     * @param str ID-like string
     * @returns MongoDB Object ID
     */
    id(str?: string): ObjectId;
    /**
     * Flush DB cache, but after a few milliseconds to avoid stalling requests.
     */
    flushCache(): void;
    /**
     * (Required) Configure utilities with database config file.
     * @param databaseConfig JSON object for database config (use require('databases.json') for security)
     * @param options Optional settings
     * @param options.cache Cache settings
     * @param {boolean} [options.cache.enable=false] Whether to enable or disable caching in find requests
     * @param {number} [options.cache.maxAge=30] Default maximum age of cached requests, in seconds
     * @param {debug} [options.debug=false] Whether to enable extra debug logging (Performance, timing, etc.)
     */
    config(databaseConfig: UtilitiesConfig, options: UtilitiesOptions): void;
    /**
     * Function that first caches, then returns the cached database for the server process.
     * @returns {Promise<Db>} Database ref
     */
    getDB(): Promise<Db>;
    /**
     * Function that retrieves the database connection string from databases, and returns that connection string URL.
     * If databases does not exist, it defaults to localhost.
     * @returns Database connection uri.
     */
    getDBurl(): Promise<string>;
    /**
     * Internal function to execute whenever ready
     * @param {function} cb Callback
     */
    whenReady(cb: () => void): void;
    /**
     * Express middleware function to refresh the active tier of utilities.ts.
     * @example
     * 	const app = express();
     * 	app.use(utilities.refreshTier);
     */
    refreshTier(req: Request, res: Response, next: NextFunction): void;
    /**
     * Asynchronous "find" function to a collection specified in first parameter.
     * @param collection Collection to find in.
     * @param castQuery Filter for query.
     * @param opts Query options, such as sort.
     * @param cacheOption Caching options.
     * @returns If the query options includes `projection`, then the type returned is `any`. Otherwise, the type annotation is automatically detected based on the specified collection.
     */
    find<colName extends CollectionName, Opts extends FindOptions = FindOptions>(collection: colName, query: FilterQueryTyped<CollectionSchema<colName>>, options?: Opts, cacheOptions?: UtilitiesCacheOptions): Promise<Opts extends FindOptionsWithProjection ? any : CollectionSchema<colName>[]>;
    /**
     * Asynchronous "findOne" function to a collection specified in first parameter.
     * @param collection Collection to findOne in.
     * @param query Filter for query.
     * @param opts Query options, such as sort.
     * @param cacheOptions Caching options.
     * @returns If the query options includes `projection`, then the type returned is `any`. Otherwise, the type annotation is automatically detected based on the specified collection.
     */
    findOne<colName extends CollectionName, Opts extends FindOptions = FindOptions>(collection: colName, query: FilterQueryTyped<CollectionSchema<colName>>, options?: Opts, cacheOptions?: UtilitiesCacheOptions): Promise<CollectionSchema<colName>>;
    /**
     * Asynchronous "update" function to a collection specified in first parameter.
     * @param collection Collection to find in.
     * @param query Filter query.
     * @param update Update query.
     * @param options Query options, such as sort.
     * @returns {WriteResult} writeResult
     */
    update<colName extends CollectionName>(collection: colName, query: FilterQueryTyped<CollectionSchema<colName>>, update: UpdateFilterTyped<CollectionSchema<colName>>, options?: UpdateOptions): Promise<UpdateResult | MongoDocument>;
    /**
     * Asynchronous "aggregate" function to a collection specified in first parameter.
     * @param collection Collection to find in.
     * @param pipeline Array containing all the aggregation framework commands for the execution.
     * @param cacheOptions Caching options.
     * @returns Aggregated data.
     */
    aggregate<colName extends CollectionName>(collection: colName, pipeline: MongoDocument[], cacheOptions?: UtilitiesCacheOptions): Promise<any>;
    dumpCache(): void;
    /**
     * @param type Type of function
     * @param collection Collection
     * @param param1 First param (oft. query)
     * @param param2 Second param (oft. options)
     */
    hashQuery(type: string, collection: string, param1: Filter<MongoDocument>, param2: UpdateOptions): Promise<string>;
    /**
     * Asynchronous "distinct" function to a collection specified in first parameter.
     * @param collection Collection to find in.
     * @param field Which field to distinct.
     * @param query The query for filtering the set of documents to which we apply the distinct filter.
     * @returns Distinct values for the specified field
     */
    distinct<colName extends CollectionName, Field extends (keyof CollectionSchema<colName> | `${string}.${string}`)>(collection: colName, field: Field, query: FilterQueryTyped<CollectionSchema<colName>>): Promise<CollectionSchema<colName>[Field][]>;
    /**
     * Asynchronous "bulkWrite" function to a collection specified in first parameter.
     * @param collection Collection to find in.
     * @param operations Array of Bulk operations to perform.
     * @param options Optional settings.
     * @returns writeResult
     */
    bulkWrite<colName extends CollectionName>(collection: colName, operations: AnyBulkWriteOperation<CollectionSchema<colName>>[], options?: BulkWriteOptions): Promise<BulkWriteResult>;
    /**
     * Asynchronous "remove" function to a collection specified in first parameter.
     * @param collection Collection to remove from.
     * @param query Filter for element/s to remove.
     * @return {Promise<DeleteResult>} writeResult
     */
    remove<colName extends CollectionName>(collection: colName, query?: FilterQueryTyped<CollectionSchema<colName>>): Promise<DeleteResult>;
    /**
     * Asynchronous "insert" function to a collection specified in first parameter.
     * @param collection Collection to insert into.
     * @param {MongoDocument[] | MongoDocument} elements [Any] Element or array of elements to insert
     * @returns {Promise<InsertManyResult | InsertOneResult | undefined>} writeResult
     */
    insert<colName extends CollectionName>(collection: colName, elements: CollectionSchema<colName>[]): Promise<InsertManyResult | undefined>;
    insert<colName extends CollectionName>(collection: colName, elements: CollectionSchema<colName>): Promise<InsertOneResult>;
    /**
     * Asynchronous request to TheBlueAlliance. Requires a URL ending to execute correctly.
     * @param url ENDING of URL, after "https://.../api/v3/" DO NOT INCLUDE A / AT THE START
     * @return JSON-formatted response from TBA
     * @throws Network error
     */
    requestTheBlueAlliance(url: string): Promise<any>;
    /**
     * Asynchronous request to FIRST's API. Requires a URL ending to execute correctly.
     * @param url ENDING of URL, after "https://.../v2.0/" DO NOT INCLUDE A / AT THE START
     * @return JSON-formatted response from FIRST
     */
    requestFIRST(url: string): Promise<any>;
    /**
     * Asynchronous function to get our TheBlueAlliance API key from the DB.
     * @return - TBA header arguments
     */
    getTBAKey(): Promise<TBAKey>;
    /**
     * Asynchronous function to get our FIRST API key from the DB.
     * https://frc-api-docs.firstinspires.org/#authorization
     * @returns {FIRSTKey} - FIRST header arguments
     */
    getFIRSTKey(): Promise<FIRSTKey>;
    consoleTime(name: string): void;
    consoleTimeEnd(name: string): void;
    dbRefs: {
        [tier: string]: Db;
    };
    urls: {
        [tier: string]: string;
    };
    clients: {
        [tier: string]: MongoClient;
    };
    lastRequestTime: {
        [tier: string]: number;
    };
    refMaxAge: number;
    debugTimes: {
        [name: string]: number;
    };
    isDBlocked: boolean;
    dbLockPromiseResolves: Array<() => void>;
    private enterDbLock;
    private leaveDbLock;
    private dbLock;
    private open;
    /**
     * Fix filter queries by replacing String IDs with the proper ObjectID
     * @param query Query with or without _id
     * @returns Query with _id replaced with an ObjectId
     */
    private castID;
    /**
     * Shallowly casts ObjectIDs from an array of Mongo results into strings, for when utilities is configured to do so.
     */
    private stringifyObjectIDs;
    /**
     * Casts _id into a string, for when utilities is configured to do so.
     */
    private stringifyObjectID;
}
declare interface TBAKey extends MongoDocument {
    headers: {
        accept: string;
        'X-TBA-Auth-Key': string;
    };
}
declare interface FIRSTKey extends MongoDocument {
    headers: {
        Authorization: string;
        'If-Modified-Since': string;
    };
}
/**
 * Caching options.
 * @param {boolean} [allowCache=false]
 * @param {number} [maxCacheAge=30]
 */
export declare class UtilitiesCacheOptions {
    /**
     * Whether this request can be cached. If true, then identical requests will be returned from the cache.
     * @default false
     */
    allowCache?: boolean;
    /**
     * Max age for this cached request, in seconds.
     * @default 30
     */
    maxCacheAge?: number;
}
/**
 * Config JSON for utilities.js. Provide a connection URL for each possible value of process.env.TIER.
 */
export interface UtilitiesConfig {
    [tier: string]: {
        url: string;
    };
}
export { Document as MongoDocument } from 'mongodb';
declare const _default: Utilities;
export default _default;
>>>>>>> f77cacd3
<|MERGE_RESOLUTION|>--- conflicted
+++ resolved
@@ -1,272 +1,3 @@
-<<<<<<< HEAD
-import NodeCache from 'node-cache';
-import type { Db, Document as MongoDocument, Filter, UpdateFilter, FindOptions, UpdateOptions, AnyBulkWriteOperation, BulkWriteOptions, InsertManyResult, InsertOneResult, BulkWriteResult, UpdateResult, DeleteResult, FilterOperators, RootFilterOperators } from 'mongodb';
-import { ObjectId, MongoClient } from 'mongodb';
-import type { Request, Response, NextFunction } from 'express';
-declare const Client: any;
-/**
- * Valid primitives for use in mongodb queries
- */
-declare type ValidQueryPrimitive = string | number | undefined | null | boolean | ObjectId;
-interface QueryItem<T = any> extends Omit<FilterOperators<T>, '_id'>, RootFilterOperators<T> {
-    [key: string]: any;
-}
-/**
- * Filter query for {@link Utilities.find} and {@link Utilities.findOne} operations
- */
-export interface FilterQuery {
-    _id?: ObjectId | string | FilterOperators<ObjectId>;
-    [key: string]: QueryItem | ValidQueryPrimitive;
-}
-/**
- * Optional settings for configurating SR-Utilities.
- * @param cache
- * @param debug
- */
-export declare class UtilitiesOptions {
-    /**
-     * Default caching options for database requests.
-     * @param {boolean} enable
-     * @param {number} maxAge
-     */
-    cache: {
-        /**
-         * Whether to allow cache on database requests. If disabled, no caching will be used.
-         */
-        enable: boolean;
-        /**
-         * Default cache maximum age, in seconds.
-         */
-        maxAge: number;
-    };
-    /**
-     * Whether to add extensive logger.trace statements
-     */
-    debug: boolean;
-    constructor(options?: any);
-}
-export declare class Utilities {
-    activeTier: any;
-    dbConfig: any;
-    ready: boolean;
-    whenReadyQueue: any[];
-    cache: NodeCache;
-    options: UtilitiesOptions;
-    client: typeof Client;
-    static instance: Utilities;
-    private _cacheFlushTimeout?;
-    constructor();
-    /**
-     * Create a MongoDB ObjectID, either from a string or a random new one
-     * @param str ID-like string
-     * @returns MongoDB Object ID
-     */
-    id(str?: string): ObjectId;
-    /**
-     * Flush DB cache, but after a few milliseconds to avoid stalling requests.
-     */
-    flushCache(): void;
-    /**
-     * (Required) Configure utilities with database config file.
-     * @param databaseConfig JSON object for database config (use require('databases.json') for security)
-     * @param options Optional settings
-     * @param options.cache Cache settings
-     * @param {boolean} [options.cache.enable=false] Whether to enable or disable caching in find requests
-     * @param {number} [options.cache.maxAge=30] Default maximum age of cached requests, in seconds
-     * @param {debug} [options.debug=false] Whether to enable extra debug logging (Performance, timing, etc.)
-     */
-    config(databaseConfig: UtilitiesConfig, options: UtilitiesOptions): void;
-    /**
-     * Function that first caches, then returns the cached database for the server process.
-     * @returns {Promise<Db>} Database ref
-     */
-    getDB(): Promise<Db>;
-    /**
-     * Function that retrieves the database connection string from databases, and returns that connection string URL.
-     * If databases does not exist, it defaults to localhost.
-     * @returns Database connection uri.
-     */
-    getDBurl(): Promise<string>;
-    /**
-     * Internal function to execute whenever ready
-     * @param {function} cb Callback
-     */
-    whenReady(cb: () => void): void;
-    /**
-     * Express middleware function to refresh the active tier of utilities.ts.
-     * @example
-     * 	const app = express();
-     * 	app.use(utilities.refreshTier);
-     */
-    refreshTier(req: Request, res: Response, next: NextFunction): void;
-    /**
-     * Asynchronous "find" function to a collection specified in first parameter.
-     * @param collection Collection to find in.
-     * @param query Filter for query.
-     * @param options Query options, such as sort.
-     * @param cacheOption Caching options.
-     */
-    find(collection: string, query: FilterQuery, options?: FindOptions, cacheOptions?: UtilitiesCacheOptions): Promise<any[]>;
-    /**
-     * Asynchronous "findOne" function to a collection specified in first parameter.
-     * @param collection Collection to findOne in.
-     * @param query Filter for query.
-     * @param options Query options, such as sort.
-     * @param cacheOptions Caching options.
-     */
-    findOne(collection: string, query: FilterQuery, options?: FindOptions, cacheOptions?: UtilitiesCacheOptions): Promise<any>;
-    /**
-     * Asynchronous "update" function to a collection specified in first parameter.
-     * @param collection Collection to find in.
-     * @param query Filter query.
-     * @param update Update query.
-     * @param options Query options, such as sort.
-     * @returns {WriteResult} writeResult
-     */
-    update(collection: string, query: FilterQuery, update: UpdateFilter<MongoDocument>, options?: UpdateOptions): Promise<UpdateResult | MongoDocument>;
-    /**
-     * Asynchronous "aggregate" function to a collection specified in first parameter.
-     * @param collection Collection to find in.
-     * @param pipeline Array containing all the aggregation framework commands for the execution.
-     * @param cacheOptions Caching options.
-     * @returns Aggregated data.
-     */
-    aggregate(collection: string, pipeline: MongoDocument[], cacheOptions?: UtilitiesCacheOptions): Promise<any>;
-    dumpCache(): void;
-    /**
-     * @param type Type of function
-     * @param collection Collection
-     * @param param1 First param (oft. query)
-     * @param param2 Second param (oft. options)
-     */
-    hashQuery(type: string, collection: string, param1: Filter<MongoDocument>, param2: UpdateOptions): Promise<string>;
-    /**
-     * Asynchronous "distinct" function to a collection specified in first parameter.
-     * @param collection Collection to find in.
-     * @param field Which field to distinct.
-     * @param query The query for filtering the set of documents to which we apply the distinct filter.
-     * @returns Distinct values for the specified field
-     */
-    distinct(collection: string, field: string, query: FilterQuery): Promise<any[]>;
-    /**
-     * Asynchronous "bulkWrite" function to a collection specified in first parameter.
-     * @param collection Collection to find in.
-     * @param operations Array of Bulk operations to perform.
-     * @param options Optional settings.
-     * @returns writeResult
-     */
-    bulkWrite(collection: string, operations: AnyBulkWriteOperation[], options?: BulkWriteOptions): Promise<BulkWriteResult>;
-    /**
-     * Asynchronous "remove" function to a collection specified in first parameter.
-     * @param collection Collection to remove from.
-     * @param query Filter for element/s to remove.
-     * @return {Promise<DeleteResult>} writeResult
-     */
-    remove(collection: string, query?: FilterQuery): Promise<DeleteResult>;
-    /**
-     * Asynchronous "insert" function to a collection specified in first parameter.
-     * @param collection Collection to insert into.
-     * @param {MongoDocument[] | MongoDocument} elements [Any] Element or array of elements to insert
-     * @returns {Promise<InsertManyResult | InsertOneResult | undefined>} writeResult
-     */
-    insert(collection: string, elements: MongoDocument[]): Promise<InsertManyResult | undefined>;
-    insert(collection: string, elements: MongoDocument): Promise<InsertOneResult>;
-    /**
-     * Asynchronous request to TheBlueAlliance. Requires a URL ending to execute correctly.
-     * @param url ENDING of URL, after "https://.../api/v3/" DO NOT INCLUDE A / AT THE START
-     * @return JSON-formatted response from TBA
-     * @throws Network error
-     */
-    requestTheBlueAlliance(url: string): Promise<any>;
-    /**
-     * Asynchronous request to FIRST's API. Requires a URL ending to execute correctly.
-     * @param url ENDING of URL, after "https://.../v2.0/" DO NOT INCLUDE A / AT THE START
-     * @return JSON-formatted response from FIRST
-     */
-    requestFIRST(url: string): Promise<any>;
-    /**
-     * Asynchronous function to get our TheBlueAlliance API key from the DB.
-     * @return - TBA header arguments
-     */
-    getTBAKey(): Promise<TBAKey>;
-    /**
-     * Asynchronous function to get our FIRST API key from the DB.
-     * https://frc-api-docs.firstinspires.org/#authorization
-     * @returns {FIRSTKey} - FIRST header arguments
-     */
-    getFIRSTKey(): Promise<FIRSTKey>;
-    consoleTime(name: string): void;
-    consoleTimeEnd(name: string): void;
-    dbRefs: {
-        [tier: string]: Db;
-    };
-    urls: {
-        [tier: string]: string;
-    };
-    clients: {
-        [tier: string]: MongoClient;
-    };
-    lastRequestTime: {
-        [tier: string]: number;
-    };
-    refMaxAge: number;
-    debugTimes: {
-        [name: string]: number;
-    };
-    isDBlocked: boolean;
-    dbLockPromiseResolves: Array<() => void>;
-    private enterDbLock;
-    private leaveDbLock;
-    private dbLock;
-    private open;
-    /**
-     * Fix filter queries by replacing String IDs with the proper ObjectID
-     * @param query Query with or without _id
-     * @returns Query with _id replaced with an ObjectId
-     */
-    private castID;
-}
-declare interface TBAKey extends MongoDocument {
-    headers: {
-        accept: string;
-        'X-TBA-Auth-Key': string;
-    };
-}
-declare interface FIRSTKey extends MongoDocument {
-    headers: {
-        Authorization: string;
-        'If-Modified-Since': string;
-    };
-}
-/**
- * Caching options.
- * @param {boolean} [allowCache=false]
- * @param {number} [maxCacheAge=30]
- */
-export declare class UtilitiesCacheOptions {
-    /**
-     * Whether this request can be cached. If true, then identical requests will be returned from the cache.
-     * @default false
-     */
-    allowCache?: boolean;
-    /**
-     * Max age for this cached request, in seconds.
-     * @default 30
-     */
-    maxCacheAge?: number;
-}
-/**
- * Config JSON for utilities.js. Provide a connection URL for each possible value of process.env.TIER.
- */
-export interface UtilitiesConfig {
-    [tier: string]: {
-        url: string;
-    };
-}
-export { Document as MongoDocument } from 'mongodb';
-declare const _default: Utilities;
-export default _default;
-=======
 import NodeCache from 'node-cache';
 import type { Db, Document as MongoDocument, Filter, UpdateFilter, FindOptions, UpdateOptions, AnyBulkWriteOperation, BulkWriteOptions, InsertManyResult, InsertOneResult, BulkWriteResult, UpdateResult, DeleteResult, FilterOperators, RootFilterOperators, BSONType, BitwiseFilter, BSONRegExp, BSONTypeAlias } from 'mongodb';
 import { ObjectId, MongoClient } from 'mongodb';
@@ -350,7 +81,7 @@
 /**
  * Update filter for the specified schema, but which allows `'foo.bar'` notation
  */
-export type UpdateFilterTyped<T> = UpdateFilter<T & {
+export declare type UpdateFilterTyped<T> = UpdateFilter<T & {
     [key: `${string}.${string}`]: any;
 }>;
 /**
@@ -614,5 +345,4 @@
 }
 export { Document as MongoDocument } from 'mongodb';
 declare const _default: Utilities;
-export default _default;
->>>>>>> f77cacd3
+export default _default;