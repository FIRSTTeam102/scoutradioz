--- conflicted
+++ resolved
@@ -1,5 +1,4 @@
 {
-<<<<<<< HEAD
 	"name": "scoutradioz",
 	"private": true,
 	"version": "1.0.0",
@@ -10,6 +9,18 @@
 		"lint": "./node_modules/.bin/eslint primary/app.js"
 	},
 	"devDependencies": {
+		"@types/aws-serverless-express": "^3.3.5",
+		"@types/bcryptjs": "^2.4.2",
+		"@types/cookie-parser": "^1.4.3",
+		"@types/express": "^4.17.13",
+		"@types/express-session": "^1.17.4",
+		"@types/express-useragent": "^1.0.2",
+		"@types/jquery": "3.5.14",
+		"@types/luxon": "^2.3.2",
+		"@types/node": "^17.0.23",
+		"@types/passport": "^1.0.7",
+		"@types/serve-favicon": "^2.5.3",
+		"@types/web-push": "^3.3.2",
 		"@typescript-eslint/eslint-plugin": "^5.18.0",
 		"@typescript-eslint/parser": "^5.18.0",
 		"eslint": "^8.8.0",
@@ -25,49 +36,7 @@
 		"less-plugin-clean-css": "^1.5.1",
 		"minimatch": "~3.0.4",
 		"oh-no-i-insist": "^1.1.1",
-		"typescript": "^4.6.2",
-		"ts-node": "^10.7.0"
+		"ts-node": "^10.7.0",
+		"typescript": "^4.6.2"
 	}
-=======
-  "name": "scoutradioz",
-  "private": true,
-  "version": "1.0.0",
-  "config": {
-    "backupsS3BucketName": "scoutradioz-backups"
-  },
-  "scripts": {
-    "lint": "./node_modules/.bin/eslint primary/app.js"
-  },
-  "devDependencies": {
-    "@types/aws-serverless-express": "^3.3.5",
-    "@types/bcryptjs": "^2.4.2",
-    "@types/cookie-parser": "^1.4.3",
-    "@types/express": "^4.17.13",
-    "@types/express-session": "^1.17.4",
-    "@types/express-useragent": "^1.0.2",
-    "@types/jquery": "3.5.14",
-    "@types/luxon": "^2.3.2",
-    "@types/node": "^17.0.23",
-    "@types/passport": "^1.0.7",
-    "@types/serve-favicon": "^2.5.3",
-    "@types/web-push": "^3.3.2",
-    "@typescript-eslint/eslint-plugin": "^5.18.0",
-    "@typescript-eslint/parser": "^5.18.0",
-    "eslint": "^8.8.0",
-    "eslint-plugin-import": "^2.25.4",
-    "eslint-plugin-scoutradioz-eslint": "file:scoutradioz-eslint"
-  },
-  "dependencies": {
-    "archiver": "^5.3.0",
-    "aws-sdk": "^2.1066.0",
-    "concat-stream": "^2.0.0",
-    "glob": "~7.2.0",
-    "less": "~4.1.2",
-    "less-plugin-clean-css": "^1.5.1",
-    "minimatch": "~3.0.4",
-    "oh-no-i-insist": "^1.1.1",
-    "ts-node": "^10.7.0",
-    "typescript": "^4.6.2"
-  }
->>>>>>> 99cd9c24
 }