--- conflicted
+++ resolved
@@ -7,11 +7,7 @@
 	},
 	"scripts": {
 		"lint": "./node_modules/.bin/eslint primary/app.js",
-<<<<<<< HEAD
-		"update": "yarn && cd scoutradioz-utilities && yarn update && yarn build && cd ../scoutradioz-helpers && yarn update && yarn build && cd ../scoutradioz-http-errors && yarn build && cd ../primary && yarn update",
-=======
-		"update": "yarn && cd scoutradioz-utilities && yarn update && yarn build && cd ../scoutradioz-helpers && yarn update && yarn build && cd ../primary && yarn update && cd ../voyager && yarn update",
->>>>>>> 8248e20a
+		"update": "yarn && cd scoutradioz-utilities && yarn update && yarn build && cd ../scoutradioz-helpers && yarn update && yarn build && cd ../scoutradioz-http-errors && yarn build && cd ../primary && yarn update && cd ../voyager && yarn update",
 		"setup": "yarn && yarn setup-packages && yarn setup-express-functions",
 		"setup-express-functions": "cd primary && yarn && cd public-src && yarn && cd ../../upload && yarn && cd ../webhook && yarn",
 		"setup-packages": "cd scoutradioz-utilities && yarn && yarn build && cd ../scoutradioz-http-errors && yarn build && cd ../scoutradioz-helpers && yarn && yarn build",
